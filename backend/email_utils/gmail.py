# backend/email/gmail.py
"""Gmail-specific mailbox polling implementation."""

from __future__ import annotations

import base64
import json
import logging
import sys
import uuid
from datetime import datetime, timedelta
from pathlib import Path
from typing import Any, Dict, List, Optional, Sequence

# We need both the repository root and the backend package directory on sys.path so that
# absolute imports work when the file is executed directly from different directories.
# The backend path is added first because modules such as 'app' live directly beneath it.
_CURRENT_FILE = Path(__file__).resolve()
_PROJECT_ROOT = _CURRENT_FILE.parents[2]
_BACKEND_PACKAGE_ROOT = _CURRENT_FILE.parents[1]
for _path_string in (str(_BACKEND_PACKAGE_ROOT), str(_PROJECT_ROOT)):
    if _path_string not in sys.path:
        sys.path.insert(0, _path_string)

from sqlalchemy import text

from backend.app.config_loader import get_private_dir_path
from app.db import get_engine, update_db_row_by_dict, unwrap_db_result
from app.helpers import normalize_pg_uuid

try:
    from .email_helper import EmailChecker
except ImportError:
    from email_helper import EmailChecker

log = logging.getLogger(__name__)
log.setLevel(logging.DEBUG)


class GmailChecker(EmailChecker):
    """Poll Gmail for recent order confirmations and create invoices."""

    @staticmethod
    def _gmail_token_path() -> Path:
        """Resolve the Gmail OAuth token cache location."""
        log.debug("Attempting to determine Gmail token path using private directory preference.")
        private_dir = get_private_dir_path()
        if private_dir is not None:
            token_path = Path(private_dir) / "gmail_token.json"
            log.debug("Using private directory for Gmail token path: %s", token_path)
            return token_path
        fallback = EmailChecker.secrets_path().with_name("gmail_token.json")
        log.debug("Falling back to secrets directory for Gmail token path: %s", fallback)
        return fallback

    @staticmethod
    def _load_gmail_token() -> Optional[Dict[str, Any]]:
        """Load cached Gmail OAuth details from disk or secrets.json."""
        token_path = GmailChecker._gmail_token_path()
        if token_path.exists():
            log.debug("Loading Gmail OAuth token information from %s", token_path)
            raw_token = token_path.read_text(encoding="utf-8")
            try:
                token_data = json.loads(raw_token)
            except json.JSONDecodeError as exc:
                raise ValueError(
                    f"Invalid JSON content in Gmail token file at {token_path}"
                ) from exc
            if not isinstance(token_data, dict):
                raise ValueError("gmail_token.json must contain a JSON object with OAuth credentials")
            return token_data
        log.debug("Gmail token file missing; attempting to load token from secrets.json")
        secrets = EmailChecker.load_secrets()
        token = secrets.get("gmail_api_token")
        if isinstance(token, dict):
            log.debug("Loaded Gmail OAuth token information from secrets configuration.")
            return token
        log.debug(
            "Gmail OAuth token was not present in configuration; a new token may need to be generated."
        )
        return None

    @staticmethod
    def _load_gmail_client_config() -> Optional[Dict[str, Any]]:
        """Return the OAuth client configuration used for interactive token generation."""
        secrets = EmailChecker.load_secrets()
        client_config = secrets.get("gmail_api_credentials")
        if isinstance(client_config, dict) and client_config:
            log.debug("Loaded Gmail OAuth client configuration from secrets.json")
            return client_config
        log.debug("Gmail OAuth client configuration is unavailable in secrets.json")
        return None

    @staticmethod
    def is_configured() -> bool:
        """Return True when Gmail credentials are present."""
        try:
            token_path = GmailChecker._gmail_token_path()
            if token_path.exists():
                log.debug("Gmail token file %s found; Gmail is configured.", token_path)
                return True
            secrets = EmailChecker.load_secrets()
            token = secrets.get("gmail_api_token")
            client_config = secrets.get("gmail_api_credentials")
            log.debug(
                "Gmail token file missing; token config present=%s client config present=%s",
                isinstance(token, dict) and bool(token),
                isinstance(client_config, dict) and bool(client_config),
            )
            return (isinstance(token, dict) and bool(token)) or (
                isinstance(client_config, dict) and bool(client_config)
            )
        except Exception:
            log.exception("Error while checking Gmail configuration; assuming Gmail is unavailable.")
            return False

    @staticmethod
    def _build_gmail_service() -> Any:
        """Initialise the Gmail API service client."""
        token_info = GmailChecker._load_gmail_token()
        token_path = GmailChecker._gmail_token_path()
        log.debug("Building Gmail API client using token information. Persist path: %s", token_path)
        try:
            from google.auth.transport.requests import Request
            from google.oauth2.credentials import Credentials
            from googleapiclient.discovery import build
            from google_auth_oauthlib.flow import InstalledAppFlow
        except ImportError as exc:  # pragma: no cover - dependency provided in runtime env
            raise RuntimeError("Google API client libraries are required to poll Gmail") from exc
        scopes = ["https://www.googleapis.com/auth/gmail.readonly"]
        creds: Optional[Credentials] = None
        persist_token = False
        if token_info:
            scopes = token_info.get("scopes") or scopes
            creds = Credentials.from_authorized_user_info(token_info, scopes=scopes)
            persist_token = not token_path.exists()
        else:
            client_config = GmailChecker._load_gmail_client_config()
            if not client_config:
                raise RuntimeError(
                    "Gmail credentials are not configured. Provide gmail_api_token or gmail_api_credentials."
                )
            log.debug(
                "Starting OAuth flow because no cached Gmail token was located; this may prompt for user interaction."
            )
            flow = InstalledAppFlow.from_client_config(client_config, scopes=scopes)
            # Historically we relied on run_console(), but newer google-auth-oauthlib versions removed it.
            if hasattr(flow, 'run_console'):
                # When run_console() exists we keep using it because it requires no local web server.
                creds = flow.run_console()
            else:
                log.debug('InstalledAppFlow.run_console is unavailable; switching to manual authorization flow.')
                # The copy-and-paste flow requires an explicit redirect URI because google-auth-oauthlib
                # no longer assigns the historical default (urn:ietf:wg:oauth:2.0:oob) automatically.
                manual_redirect_uri = 'urn:ietf:wg:oauth:2.0:oob'
                log.debug('Assigning manual redirect URI for manual Gmail OAuth exchange: %s', manual_redirect_uri)
                flow.redirect_uri = manual_redirect_uri
                auth_url, _ = flow.authorization_url(
                    prompt='consent',
                    access_type='offline',
                    include_granted_scopes='true',
                )
                print(
                    'Please open the following URL in a browser, authorize Gmail access, and paste the provided code below:'
                )
                print(auth_url)
                verification_code = input('Enter the Gmail authorization code displayed by Google: ').strip()
                if not verification_code:
                    raise RuntimeError('An authorization code is required to complete the Gmail OAuth process.')
                try:
<<<<<<< HEAD
                    # When we assign a manual redirect URI directly on the flow object the Google OAuth
                    # libraries still expect us to echo that value back during token exchange. Providing
                    # redirect_uri explicitly ensures the verification code is bound to the out-of-band
                    # redirect target, which prevents oauthlib from complaining about a missing parameter.
                    flow.fetch_token(code=verification_code, redirect_uri=manual_redirect_uri)
=======
                    flow.fetch_token(code=verification_code)
>>>>>>> bc28b626
                except Exception as exc:
                    raise RuntimeError(
                        'Fetching Gmail OAuth token using the supplied code failed; double-check the authorization code and try again.'
                    ) from exc
                creds = flow.credentials
            persist_token = True
        if not creds or not creds.valid:
            log.debug("Gmail credentials invalid; attempting refresh. Expired=%s", creds.expired if creds else None)
            if creds and creds.expired and creds.refresh_token:
                creds.refresh(Request())
                persist_token = True
            else:
                raise RuntimeError(
                    "Gmail credentials could not be refreshed automatically; manual re-authorization is required."
                )
        if persist_token:
            token_path.parent.mkdir(parents=True, exist_ok=True)
            token_path.write_text(creds.to_json(), encoding="utf-8")
            log.debug("Persisted refreshed Gmail credentials to %s", token_path)
        log.debug("Successfully built Gmail API client.")
        return build("gmail", "v1", credentials=creds)

    @staticmethod
    def _fetch_seen_ids() -> Sequence[str]:
        """Retrieve Gmail message identifiers that were already processed."""
        engine = get_engine()
        try:
            with engine.connect() as conn:
                result = conn.execute(text("SELECT email_uuid FROM gmail_seen"))
                seen_ids = [str(row[0]) for row in result if row[0] is not None]
                log.debug("Loaded %d previously seen Gmail message identifiers.", len(seen_ids))
                return seen_ids
        except Exception:
            log.exception("Failed to load gmail_seen entries; treating as empty set")
            return []

    @staticmethod
    def _normalize_gmail_id(message_id: Optional[str]) -> Optional[str]:
        """Convert Gmail message identifiers into canonical UUID format when possible."""
        log.debug("Normalizing Gmail message id: %s", message_id)
        if not message_id:
            return message_id
        cleaned = message_id.strip()
        hex_candidate = cleaned.replace("-", "")
        hex_chars = set("0123456789abcdefABCDEF")
        if 16 <= len(hex_candidate) <= 32 and set(hex_candidate).issubset(hex_chars):
            try:
                padded = hex_candidate.rjust(32, "0")
                return normalize_pg_uuid(padded)
            except Exception:
                log.debug("Message id %s looked hex-like but failed UUID normalization", message_id)
        return cleaned

    @staticmethod
    def gmail_date_x_days_query(days: int) -> str:
        """Build a Gmail search query that limits the lookback window."""
        today_local = datetime.now().date()
        after_date = (today_local - timedelta(days=days)).strftime("%Y/%m/%d")
        query_parts: List[str] = []
        # We scope the query to the inbox for consistency with previous automation behavior.
        query_parts.append("in:inbox")
        query_parts.append(f"newer_than:{days}d")
        query_parts.append(f"after:{after_date}")
        query = " ".join(query_parts)
        log.debug("Constructed Gmail query for %d day lookback: %s", days, query)
        return query

    @staticmethod
    def list_message_ids(service: Any, query: str, max_page: int = 10) -> List[str]:
        """List Gmail message identifiers for the provided query."""
        message_ids: List[str] = []
        request = service.users().messages().list(userId="me", q=query, maxResults=100)
        page_count = 0
        log.debug("Starting Gmail message listing for query %s with max_page=%d", query, max_page)
        while request is not None and page_count < max_page:
            response = request.execute()
            message_ids.extend([
                message.get("id")
                for message in response.get("messages", [])
                if message.get("id")
            ])
            request = service.users().messages().list_next(
                previous_request=request,
                previous_response=response,
            )
            page_count += 1
            log.debug("Processed Gmail message page %d; cumulative ids=%d", page_count, len(message_ids))
        log.debug("Completed Gmail message listing; total ids collected=%d", len(message_ids))
        return message_ids

    @staticmethod
    def get_full_message(service: Any, message_id: str) -> Dict[str, Any]:
        """Fetch the full Gmail message resource for downstream processing."""
        log.debug("Fetching full Gmail message for id %s", message_id)
        return service.users().messages().get(userId="me", id=message_id, format="full").execute()

    @staticmethod
    def _decode_part_body(part: Dict[str, Any]) -> str:
        """Decode a MIME part body using the Gmail base64 encoding."""
        data = part.get("body", {}).get("data")
        if not data:
            log.debug("Encountered MIME part without data; returning empty string.")
            return ""
        try:
            raw_bytes = base64.urlsafe_b64decode(data.encode("utf-8"))
        except Exception:
            log.debug("Failed to decode MIME part data; returning an empty string.")
            return ""
        try:
            return raw_bytes.decode("utf-8", errors="replace")
        except Exception:
            return raw_bytes.decode("latin-1", errors="replace")

    @staticmethod
    def _extract_text_content(payload: Dict[str, Any]) -> Dict[str, str]:
        """Extract plain text and HTML content from the Gmail payload structure."""
        log.debug("Extracting text content from payload with mimeType=%s", payload.get("mimeType"))
        if not payload:
            return {"text": "", "html": ""}
        mime_type = payload.get("mimeType", "")
        if mime_type.startswith("text/"):
            body = GmailChecker._decode_part_body(payload)
            return {
                "text": body if mime_type == "text/plain" else "",
                "html": body if mime_type == "text/html" else "",
            }
        text_content = ""
        html_content = ""
        for part in payload.get("parts", []) or []:
            part_type = part.get("mimeType", "")
            if part_type == "text/plain" and not text_content:
                text_content = GmailChecker._decode_part_body(part)
            elif part_type == "text/html" and not html_content:
                html_content = GmailChecker._decode_part_body(part)
            elif part.get("parts"):
                nested = GmailChecker._extract_text_content(part)
                if not text_content:
                    text_content = nested.get("text", "")
                if not html_content:
                    html_content = nested.get("html", "")
        log.debug("Extracted text length=%d html length=%d", len(text_content), len(html_content))
        return {"text": text_content, "html": html_content}


    @staticmethod
    def _handle_gmail_message(msg: Dict[str, Any]) -> Dict[str, Any]:
        """Process a Gmail API message and create or update invoice rows."""
        log.debug("Handling Gmail message with id %s", msg.get("id"))
        headers = {
            h.get("name", "").lower(): h.get("value", "")
            for h in msg.get("payload", {}).get("headers", [])
        }
        subject = headers.get("subject", "")
        message_id = msg.get("id") or ""
        normalized_id = GmailChecker._normalize_gmail_id(message_id)
        content = GmailChecker._extract_text_content(msg.get("payload", {}))
        html_body = content.get("html") or ""
        text_body = content.get("text") or ""
        email_date = EmailChecker.parse_email_date(headers.get("date"))
        gmail_link = f"https://mail.google.com/mail/u/0/#all/{message_id}" if message_id else None
        ingestion = EmailChecker.ingest_invoice_from_email(
            "gmail",
            message_id,
            subject,
            email_date,
            html_body,
            text_body,
            gmail_link,
            None,
        )
        gmail_payload: Dict[str, Any] = {
            "email_uuid": normalized_id or message_id,
            "date_seen": email_date,
        }
        if ingestion.get("invoice_id"):
            gmail_payload["invoice_id"] = ingestion["invoice_id"]
        engine = get_engine()
        (
            gmail_status,
            gmail_failed,
            _gmail_reply,
            _gmail_row,
            _gmail_pk,
            gmail_message,
        ) = unwrap_db_result(
            update_db_row_by_dict(engine, "gmail_seen", "new", gmail_payload, fuzzy=False)
        )
        if gmail_failed:
            log.error(
                "Failed to insert gmail_seen row for message %s: %s",
                message_id,
                gmail_message,
            )
        else:
            log.debug(
                "Inserted gmail_seen row for message %s with status %s",
                message_id,
                gmail_status,
            )
        invoice_id = ingestion.get("invoice_id")
        log.debug(
            "Finished handling Gmail message %s: normalized=%s, invoice_id=%s",
            message_id,
            normalized_id,
            invoice_id,
        )
        return {
            "message_id": message_id,
            "normalized_id": normalized_id,
            "order_number": ingestion.get("order_number"),
            "invoice_id": str(invoice_id) if invoice_id is not None else None,
            "email_date": email_date.isoformat(),
            "invoice_error": ingestion.get("invoice_error"),
            "gmail_status": gmail_status,
            "status": ingestion.get("status"),
        }

    @staticmethod
    def check_email() -> Dict[str, Any]:
        """Poll Gmail for new messages and build a processing summary."""
        log.debug("Starting Gmail email check routine.")
        if not GmailChecker.is_configured():
            log.debug("Gmail is not configured; returning skipped summary.")
            return EmailChecker.build_summary(
                "gmail",
                0,
                None,
                0,
                0,
                [],
                skipped=True,
                reason="Gmail credentials are not configured.",
            )
        lookback_days = EmailChecker.determine_lookback_days("gmail_seen")
        log.debug("Lookback window determined as %d days", lookback_days)
        query = GmailChecker.gmail_date_x_days_query(lookback_days)
        try:
            service = GmailChecker._build_gmail_service()
        except Exception as exc:
            log.exception("Unable to initialise Gmail client")
            return EmailChecker.build_summary(
                "gmail",
                lookback_days,
                query,
                0,
                0,
                [],
                ok=False,
                error=str(exc),
            )
        try:
            message_ids = GmailChecker.list_message_ids(service, query)
        except Exception as exc:
            log.exception("Unable to list Gmail messages for query %s", query)
            return EmailChecker.build_summary(
                "gmail",
                lookback_days,
                query,
                0,
                0,
                [],
                ok=False,
                error=str(exc),
            )
        seen_ids = list(GmailChecker._fetch_seen_ids())
        seen_normalized = {
            GmailChecker._normalize_gmail_id(value) for value in seen_ids if value
        }
        log.debug(
            "Identified %d total Gmail ids (%d normalized) already processed.",
            len(seen_ids),
            len(seen_normalized),
        )
        new_ids: List[str] = []
        for mid in message_ids:
            normalized = GmailChecker._normalize_gmail_id(mid)
            if mid in seen_ids or (normalized and normalized in seen_normalized):
                continue
            new_ids.append(mid)
        log.debug(
            "Found %d new Gmail messages out of %d retrieved.",
            len(new_ids),
            len(message_ids),
        )
        processed: List[Dict[str, Any]] = []
        for mid in new_ids:
            try:
                msg = GmailChecker.get_full_message(service, mid)
            except Exception as exc:
                log.exception("Failed to fetch Gmail message %s", mid)
                processed.append(
                    {
                        "message_id": mid,
                        "status": "fetch_error",
                        "error": str(exc),
                    }
                )
                continue
            try:
                result = GmailChecker._handle_gmail_message(msg)
                processed.append(result)
                log.debug(
                    "Successfully processed Gmail message %s with status %s",
                    mid,
                    result.get("status"),
                )
            except Exception as exc:
                log.exception("Failed to process Gmail message %s", mid)
                processed.append(
                    {
                        "message_id": mid,
                        "status": "processing_error",
                        "error": str(exc),
                    }
                )
        log.debug(
            "Gmail processing completed. Total processed entries: %d",
            len(processed),
        )
        return EmailChecker.build_summary(
            "gmail",
            lookback_days,
            query,
            len(message_ids),
            len(new_ids),
            processed,
        )


def _configure_cli_logging(level: int = logging.DEBUG) -> None:
    """Configure logging for command line execution with a debug focus."""
    root_logger = logging.getLogger()
    if not root_logger.handlers:
        logging.basicConfig(
            level=level,
            format="%(asctime)s - %(name)s - %(levelname)s - %(message)s",
        )
    else:
        root_logger.setLevel(level)
    log.debug("CLI logging configured at level %s", logging.getLevelName(level))


def main() -> int:
    """Run the Gmail email check routine and print a JSON summary."""
    _configure_cli_logging()
    log.debug("Invoking GmailChecker.check_email from __main__ entry point.")
    summary = GmailChecker.check_email()
    print(json.dumps(summary, indent=2, default=str))
    log.debug("Gmail email check completed with ok=%s", summary.get("ok"))
    return 0 if summary.get("ok", True) else 1


if __name__ == "__main__":
    raise SystemExit(main())
<|MERGE_RESOLUTION|>--- conflicted
+++ resolved
@@ -1,533 +1,529 @@
-# backend/email/gmail.py
-"""Gmail-specific mailbox polling implementation."""
-
-from __future__ import annotations
-
-import base64
-import json
-import logging
-import sys
-import uuid
-from datetime import datetime, timedelta
-from pathlib import Path
-from typing import Any, Dict, List, Optional, Sequence
-
-# We need both the repository root and the backend package directory on sys.path so that
-# absolute imports work when the file is executed directly from different directories.
-# The backend path is added first because modules such as 'app' live directly beneath it.
-_CURRENT_FILE = Path(__file__).resolve()
-_PROJECT_ROOT = _CURRENT_FILE.parents[2]
-_BACKEND_PACKAGE_ROOT = _CURRENT_FILE.parents[1]
-for _path_string in (str(_BACKEND_PACKAGE_ROOT), str(_PROJECT_ROOT)):
-    if _path_string not in sys.path:
-        sys.path.insert(0, _path_string)
-
-from sqlalchemy import text
-
-from backend.app.config_loader import get_private_dir_path
-from app.db import get_engine, update_db_row_by_dict, unwrap_db_result
-from app.helpers import normalize_pg_uuid
-
-try:
-    from .email_helper import EmailChecker
-except ImportError:
-    from email_helper import EmailChecker
-
-log = logging.getLogger(__name__)
-log.setLevel(logging.DEBUG)
-
-
-class GmailChecker(EmailChecker):
-    """Poll Gmail for recent order confirmations and create invoices."""
-
-    @staticmethod
-    def _gmail_token_path() -> Path:
-        """Resolve the Gmail OAuth token cache location."""
-        log.debug("Attempting to determine Gmail token path using private directory preference.")
-        private_dir = get_private_dir_path()
-        if private_dir is not None:
-            token_path = Path(private_dir) / "gmail_token.json"
-            log.debug("Using private directory for Gmail token path: %s", token_path)
-            return token_path
-        fallback = EmailChecker.secrets_path().with_name("gmail_token.json")
-        log.debug("Falling back to secrets directory for Gmail token path: %s", fallback)
-        return fallback
-
-    @staticmethod
-    def _load_gmail_token() -> Optional[Dict[str, Any]]:
-        """Load cached Gmail OAuth details from disk or secrets.json."""
-        token_path = GmailChecker._gmail_token_path()
-        if token_path.exists():
-            log.debug("Loading Gmail OAuth token information from %s", token_path)
-            raw_token = token_path.read_text(encoding="utf-8")
-            try:
-                token_data = json.loads(raw_token)
-            except json.JSONDecodeError as exc:
-                raise ValueError(
-                    f"Invalid JSON content in Gmail token file at {token_path}"
-                ) from exc
-            if not isinstance(token_data, dict):
-                raise ValueError("gmail_token.json must contain a JSON object with OAuth credentials")
-            return token_data
-        log.debug("Gmail token file missing; attempting to load token from secrets.json")
-        secrets = EmailChecker.load_secrets()
-        token = secrets.get("gmail_api_token")
-        if isinstance(token, dict):
-            log.debug("Loaded Gmail OAuth token information from secrets configuration.")
-            return token
-        log.debug(
-            "Gmail OAuth token was not present in configuration; a new token may need to be generated."
-        )
-        return None
-
-    @staticmethod
-    def _load_gmail_client_config() -> Optional[Dict[str, Any]]:
-        """Return the OAuth client configuration used for interactive token generation."""
-        secrets = EmailChecker.load_secrets()
-        client_config = secrets.get("gmail_api_credentials")
-        if isinstance(client_config, dict) and client_config:
-            log.debug("Loaded Gmail OAuth client configuration from secrets.json")
-            return client_config
-        log.debug("Gmail OAuth client configuration is unavailable in secrets.json")
-        return None
-
-    @staticmethod
-    def is_configured() -> bool:
-        """Return True when Gmail credentials are present."""
-        try:
-            token_path = GmailChecker._gmail_token_path()
-            if token_path.exists():
-                log.debug("Gmail token file %s found; Gmail is configured.", token_path)
-                return True
-            secrets = EmailChecker.load_secrets()
-            token = secrets.get("gmail_api_token")
-            client_config = secrets.get("gmail_api_credentials")
-            log.debug(
-                "Gmail token file missing; token config present=%s client config present=%s",
-                isinstance(token, dict) and bool(token),
-                isinstance(client_config, dict) and bool(client_config),
-            )
-            return (isinstance(token, dict) and bool(token)) or (
-                isinstance(client_config, dict) and bool(client_config)
-            )
-        except Exception:
-            log.exception("Error while checking Gmail configuration; assuming Gmail is unavailable.")
-            return False
-
-    @staticmethod
-    def _build_gmail_service() -> Any:
-        """Initialise the Gmail API service client."""
-        token_info = GmailChecker._load_gmail_token()
-        token_path = GmailChecker._gmail_token_path()
-        log.debug("Building Gmail API client using token information. Persist path: %s", token_path)
-        try:
-            from google.auth.transport.requests import Request
-            from google.oauth2.credentials import Credentials
-            from googleapiclient.discovery import build
-            from google_auth_oauthlib.flow import InstalledAppFlow
-        except ImportError as exc:  # pragma: no cover - dependency provided in runtime env
-            raise RuntimeError("Google API client libraries are required to poll Gmail") from exc
-        scopes = ["https://www.googleapis.com/auth/gmail.readonly"]
-        creds: Optional[Credentials] = None
-        persist_token = False
-        if token_info:
-            scopes = token_info.get("scopes") or scopes
-            creds = Credentials.from_authorized_user_info(token_info, scopes=scopes)
-            persist_token = not token_path.exists()
-        else:
-            client_config = GmailChecker._load_gmail_client_config()
-            if not client_config:
-                raise RuntimeError(
-                    "Gmail credentials are not configured. Provide gmail_api_token or gmail_api_credentials."
-                )
-            log.debug(
-                "Starting OAuth flow because no cached Gmail token was located; this may prompt for user interaction."
-            )
-            flow = InstalledAppFlow.from_client_config(client_config, scopes=scopes)
-            # Historically we relied on run_console(), but newer google-auth-oauthlib versions removed it.
-            if hasattr(flow, 'run_console'):
-                # When run_console() exists we keep using it because it requires no local web server.
-                creds = flow.run_console()
-            else:
-                log.debug('InstalledAppFlow.run_console is unavailable; switching to manual authorization flow.')
-                # The copy-and-paste flow requires an explicit redirect URI because google-auth-oauthlib
-                # no longer assigns the historical default (urn:ietf:wg:oauth:2.0:oob) automatically.
-                manual_redirect_uri = 'urn:ietf:wg:oauth:2.0:oob'
-                log.debug('Assigning manual redirect URI for manual Gmail OAuth exchange: %s', manual_redirect_uri)
-                flow.redirect_uri = manual_redirect_uri
-                auth_url, _ = flow.authorization_url(
-                    prompt='consent',
-                    access_type='offline',
-                    include_granted_scopes='true',
-                )
-                print(
-                    'Please open the following URL in a browser, authorize Gmail access, and paste the provided code below:'
-                )
-                print(auth_url)
-                verification_code = input('Enter the Gmail authorization code displayed by Google: ').strip()
-                if not verification_code:
-                    raise RuntimeError('An authorization code is required to complete the Gmail OAuth process.')
-                try:
-<<<<<<< HEAD
-                    # When we assign a manual redirect URI directly on the flow object the Google OAuth
-                    # libraries still expect us to echo that value back during token exchange. Providing
-                    # redirect_uri explicitly ensures the verification code is bound to the out-of-band
-                    # redirect target, which prevents oauthlib from complaining about a missing parameter.
-                    flow.fetch_token(code=verification_code, redirect_uri=manual_redirect_uri)
-=======
-                    flow.fetch_token(code=verification_code)
->>>>>>> bc28b626
-                except Exception as exc:
-                    raise RuntimeError(
-                        'Fetching Gmail OAuth token using the supplied code failed; double-check the authorization code and try again.'
-                    ) from exc
-                creds = flow.credentials
-            persist_token = True
-        if not creds or not creds.valid:
-            log.debug("Gmail credentials invalid; attempting refresh. Expired=%s", creds.expired if creds else None)
-            if creds and creds.expired and creds.refresh_token:
-                creds.refresh(Request())
-                persist_token = True
-            else:
-                raise RuntimeError(
-                    "Gmail credentials could not be refreshed automatically; manual re-authorization is required."
-                )
-        if persist_token:
-            token_path.parent.mkdir(parents=True, exist_ok=True)
-            token_path.write_text(creds.to_json(), encoding="utf-8")
-            log.debug("Persisted refreshed Gmail credentials to %s", token_path)
-        log.debug("Successfully built Gmail API client.")
-        return build("gmail", "v1", credentials=creds)
-
-    @staticmethod
-    def _fetch_seen_ids() -> Sequence[str]:
-        """Retrieve Gmail message identifiers that were already processed."""
-        engine = get_engine()
-        try:
-            with engine.connect() as conn:
-                result = conn.execute(text("SELECT email_uuid FROM gmail_seen"))
-                seen_ids = [str(row[0]) for row in result if row[0] is not None]
-                log.debug("Loaded %d previously seen Gmail message identifiers.", len(seen_ids))
-                return seen_ids
-        except Exception:
-            log.exception("Failed to load gmail_seen entries; treating as empty set")
-            return []
-
-    @staticmethod
-    def _normalize_gmail_id(message_id: Optional[str]) -> Optional[str]:
-        """Convert Gmail message identifiers into canonical UUID format when possible."""
-        log.debug("Normalizing Gmail message id: %s", message_id)
-        if not message_id:
-            return message_id
-        cleaned = message_id.strip()
-        hex_candidate = cleaned.replace("-", "")
-        hex_chars = set("0123456789abcdefABCDEF")
-        if 16 <= len(hex_candidate) <= 32 and set(hex_candidate).issubset(hex_chars):
-            try:
-                padded = hex_candidate.rjust(32, "0")
-                return normalize_pg_uuid(padded)
-            except Exception:
-                log.debug("Message id %s looked hex-like but failed UUID normalization", message_id)
-        return cleaned
-
-    @staticmethod
-    def gmail_date_x_days_query(days: int) -> str:
-        """Build a Gmail search query that limits the lookback window."""
-        today_local = datetime.now().date()
-        after_date = (today_local - timedelta(days=days)).strftime("%Y/%m/%d")
-        query_parts: List[str] = []
-        # We scope the query to the inbox for consistency with previous automation behavior.
-        query_parts.append("in:inbox")
-        query_parts.append(f"newer_than:{days}d")
-        query_parts.append(f"after:{after_date}")
-        query = " ".join(query_parts)
-        log.debug("Constructed Gmail query for %d day lookback: %s", days, query)
-        return query
-
-    @staticmethod
-    def list_message_ids(service: Any, query: str, max_page: int = 10) -> List[str]:
-        """List Gmail message identifiers for the provided query."""
-        message_ids: List[str] = []
-        request = service.users().messages().list(userId="me", q=query, maxResults=100)
-        page_count = 0
-        log.debug("Starting Gmail message listing for query %s with max_page=%d", query, max_page)
-        while request is not None and page_count < max_page:
-            response = request.execute()
-            message_ids.extend([
-                message.get("id")
-                for message in response.get("messages", [])
-                if message.get("id")
-            ])
-            request = service.users().messages().list_next(
-                previous_request=request,
-                previous_response=response,
-            )
-            page_count += 1
-            log.debug("Processed Gmail message page %d; cumulative ids=%d", page_count, len(message_ids))
-        log.debug("Completed Gmail message listing; total ids collected=%d", len(message_ids))
-        return message_ids
-
-    @staticmethod
-    def get_full_message(service: Any, message_id: str) -> Dict[str, Any]:
-        """Fetch the full Gmail message resource for downstream processing."""
-        log.debug("Fetching full Gmail message for id %s", message_id)
-        return service.users().messages().get(userId="me", id=message_id, format="full").execute()
-
-    @staticmethod
-    def _decode_part_body(part: Dict[str, Any]) -> str:
-        """Decode a MIME part body using the Gmail base64 encoding."""
-        data = part.get("body", {}).get("data")
-        if not data:
-            log.debug("Encountered MIME part without data; returning empty string.")
-            return ""
-        try:
-            raw_bytes = base64.urlsafe_b64decode(data.encode("utf-8"))
-        except Exception:
-            log.debug("Failed to decode MIME part data; returning an empty string.")
-            return ""
-        try:
-            return raw_bytes.decode("utf-8", errors="replace")
-        except Exception:
-            return raw_bytes.decode("latin-1", errors="replace")
-
-    @staticmethod
-    def _extract_text_content(payload: Dict[str, Any]) -> Dict[str, str]:
-        """Extract plain text and HTML content from the Gmail payload structure."""
-        log.debug("Extracting text content from payload with mimeType=%s", payload.get("mimeType"))
-        if not payload:
-            return {"text": "", "html": ""}
-        mime_type = payload.get("mimeType", "")
-        if mime_type.startswith("text/"):
-            body = GmailChecker._decode_part_body(payload)
-            return {
-                "text": body if mime_type == "text/plain" else "",
-                "html": body if mime_type == "text/html" else "",
-            }
-        text_content = ""
-        html_content = ""
-        for part in payload.get("parts", []) or []:
-            part_type = part.get("mimeType", "")
-            if part_type == "text/plain" and not text_content:
-                text_content = GmailChecker._decode_part_body(part)
-            elif part_type == "text/html" and not html_content:
-                html_content = GmailChecker._decode_part_body(part)
-            elif part.get("parts"):
-                nested = GmailChecker._extract_text_content(part)
-                if not text_content:
-                    text_content = nested.get("text", "")
-                if not html_content:
-                    html_content = nested.get("html", "")
-        log.debug("Extracted text length=%d html length=%d", len(text_content), len(html_content))
-        return {"text": text_content, "html": html_content}
-
-
-    @staticmethod
-    def _handle_gmail_message(msg: Dict[str, Any]) -> Dict[str, Any]:
-        """Process a Gmail API message and create or update invoice rows."""
-        log.debug("Handling Gmail message with id %s", msg.get("id"))
-        headers = {
-            h.get("name", "").lower(): h.get("value", "")
-            for h in msg.get("payload", {}).get("headers", [])
-        }
-        subject = headers.get("subject", "")
-        message_id = msg.get("id") or ""
-        normalized_id = GmailChecker._normalize_gmail_id(message_id)
-        content = GmailChecker._extract_text_content(msg.get("payload", {}))
-        html_body = content.get("html") or ""
-        text_body = content.get("text") or ""
-        email_date = EmailChecker.parse_email_date(headers.get("date"))
-        gmail_link = f"https://mail.google.com/mail/u/0/#all/{message_id}" if message_id else None
-        ingestion = EmailChecker.ingest_invoice_from_email(
-            "gmail",
-            message_id,
-            subject,
-            email_date,
-            html_body,
-            text_body,
-            gmail_link,
-            None,
-        )
-        gmail_payload: Dict[str, Any] = {
-            "email_uuid": normalized_id or message_id,
-            "date_seen": email_date,
-        }
-        if ingestion.get("invoice_id"):
-            gmail_payload["invoice_id"] = ingestion["invoice_id"]
-        engine = get_engine()
-        (
-            gmail_status,
-            gmail_failed,
-            _gmail_reply,
-            _gmail_row,
-            _gmail_pk,
-            gmail_message,
-        ) = unwrap_db_result(
-            update_db_row_by_dict(engine, "gmail_seen", "new", gmail_payload, fuzzy=False)
-        )
-        if gmail_failed:
-            log.error(
-                "Failed to insert gmail_seen row for message %s: %s",
-                message_id,
-                gmail_message,
-            )
-        else:
-            log.debug(
-                "Inserted gmail_seen row for message %s with status %s",
-                message_id,
-                gmail_status,
-            )
-        invoice_id = ingestion.get("invoice_id")
-        log.debug(
-            "Finished handling Gmail message %s: normalized=%s, invoice_id=%s",
-            message_id,
-            normalized_id,
-            invoice_id,
-        )
-        return {
-            "message_id": message_id,
-            "normalized_id": normalized_id,
-            "order_number": ingestion.get("order_number"),
-            "invoice_id": str(invoice_id) if invoice_id is not None else None,
-            "email_date": email_date.isoformat(),
-            "invoice_error": ingestion.get("invoice_error"),
-            "gmail_status": gmail_status,
-            "status": ingestion.get("status"),
-        }
-
-    @staticmethod
-    def check_email() -> Dict[str, Any]:
-        """Poll Gmail for new messages and build a processing summary."""
-        log.debug("Starting Gmail email check routine.")
-        if not GmailChecker.is_configured():
-            log.debug("Gmail is not configured; returning skipped summary.")
-            return EmailChecker.build_summary(
-                "gmail",
-                0,
-                None,
-                0,
-                0,
-                [],
-                skipped=True,
-                reason="Gmail credentials are not configured.",
-            )
-        lookback_days = EmailChecker.determine_lookback_days("gmail_seen")
-        log.debug("Lookback window determined as %d days", lookback_days)
-        query = GmailChecker.gmail_date_x_days_query(lookback_days)
-        try:
-            service = GmailChecker._build_gmail_service()
-        except Exception as exc:
-            log.exception("Unable to initialise Gmail client")
-            return EmailChecker.build_summary(
-                "gmail",
-                lookback_days,
-                query,
-                0,
-                0,
-                [],
-                ok=False,
-                error=str(exc),
-            )
-        try:
-            message_ids = GmailChecker.list_message_ids(service, query)
-        except Exception as exc:
-            log.exception("Unable to list Gmail messages for query %s", query)
-            return EmailChecker.build_summary(
-                "gmail",
-                lookback_days,
-                query,
-                0,
-                0,
-                [],
-                ok=False,
-                error=str(exc),
-            )
-        seen_ids = list(GmailChecker._fetch_seen_ids())
-        seen_normalized = {
-            GmailChecker._normalize_gmail_id(value) for value in seen_ids if value
-        }
-        log.debug(
-            "Identified %d total Gmail ids (%d normalized) already processed.",
-            len(seen_ids),
-            len(seen_normalized),
-        )
-        new_ids: List[str] = []
-        for mid in message_ids:
-            normalized = GmailChecker._normalize_gmail_id(mid)
-            if mid in seen_ids or (normalized and normalized in seen_normalized):
-                continue
-            new_ids.append(mid)
-        log.debug(
-            "Found %d new Gmail messages out of %d retrieved.",
-            len(new_ids),
-            len(message_ids),
-        )
-        processed: List[Dict[str, Any]] = []
-        for mid in new_ids:
-            try:
-                msg = GmailChecker.get_full_message(service, mid)
-            except Exception as exc:
-                log.exception("Failed to fetch Gmail message %s", mid)
-                processed.append(
-                    {
-                        "message_id": mid,
-                        "status": "fetch_error",
-                        "error": str(exc),
-                    }
-                )
-                continue
-            try:
-                result = GmailChecker._handle_gmail_message(msg)
-                processed.append(result)
-                log.debug(
-                    "Successfully processed Gmail message %s with status %s",
-                    mid,
-                    result.get("status"),
-                )
-            except Exception as exc:
-                log.exception("Failed to process Gmail message %s", mid)
-                processed.append(
-                    {
-                        "message_id": mid,
-                        "status": "processing_error",
-                        "error": str(exc),
-                    }
-                )
-        log.debug(
-            "Gmail processing completed. Total processed entries: %d",
-            len(processed),
-        )
-        return EmailChecker.build_summary(
-            "gmail",
-            lookback_days,
-            query,
-            len(message_ids),
-            len(new_ids),
-            processed,
-        )
-
-
-def _configure_cli_logging(level: int = logging.DEBUG) -> None:
-    """Configure logging for command line execution with a debug focus."""
-    root_logger = logging.getLogger()
-    if not root_logger.handlers:
-        logging.basicConfig(
-            level=level,
-            format="%(asctime)s - %(name)s - %(levelname)s - %(message)s",
-        )
-    else:
-        root_logger.setLevel(level)
-    log.debug("CLI logging configured at level %s", logging.getLevelName(level))
-
-
-def main() -> int:
-    """Run the Gmail email check routine and print a JSON summary."""
-    _configure_cli_logging()
-    log.debug("Invoking GmailChecker.check_email from __main__ entry point.")
-    summary = GmailChecker.check_email()
-    print(json.dumps(summary, indent=2, default=str))
-    log.debug("Gmail email check completed with ok=%s", summary.get("ok"))
-    return 0 if summary.get("ok", True) else 1
-
-
-if __name__ == "__main__":
-    raise SystemExit(main())
+# backend/email/gmail.py
+"""Gmail-specific mailbox polling implementation."""
+
+from __future__ import annotations
+
+import base64
+import json
+import logging
+import sys
+import uuid
+from datetime import datetime, timedelta
+from pathlib import Path
+from typing import Any, Dict, List, Optional, Sequence
+
+# We need both the repository root and the backend package directory on sys.path so that
+# absolute imports work when the file is executed directly from different directories.
+# The backend path is added first because modules such as 'app' live directly beneath it.
+_CURRENT_FILE = Path(__file__).resolve()
+_PROJECT_ROOT = _CURRENT_FILE.parents[2]
+_BACKEND_PACKAGE_ROOT = _CURRENT_FILE.parents[1]
+for _path_string in (str(_BACKEND_PACKAGE_ROOT), str(_PROJECT_ROOT)):
+    if _path_string not in sys.path:
+        sys.path.insert(0, _path_string)
+
+from sqlalchemy import text
+
+from backend.app.config_loader import get_private_dir_path
+from app.db import get_engine, update_db_row_by_dict, unwrap_db_result
+from app.helpers import normalize_pg_uuid
+
+try:
+    from .email_helper import EmailChecker
+except ImportError:
+    from email_helper import EmailChecker
+
+log = logging.getLogger(__name__)
+log.setLevel(logging.DEBUG)
+
+
+class GmailChecker(EmailChecker):
+    """Poll Gmail for recent order confirmations and create invoices."""
+
+    @staticmethod
+    def _gmail_token_path() -> Path:
+        """Resolve the Gmail OAuth token cache location."""
+        log.debug("Attempting to determine Gmail token path using private directory preference.")
+        private_dir = get_private_dir_path()
+        if private_dir is not None:
+            token_path = Path(private_dir) / "gmail_token.json"
+            log.debug("Using private directory for Gmail token path: %s", token_path)
+            return token_path
+        fallback = EmailChecker.secrets_path().with_name("gmail_token.json")
+        log.debug("Falling back to secrets directory for Gmail token path: %s", fallback)
+        return fallback
+
+    @staticmethod
+    def _load_gmail_token() -> Optional[Dict[str, Any]]:
+        """Load cached Gmail OAuth details from disk or secrets.json."""
+        token_path = GmailChecker._gmail_token_path()
+        if token_path.exists():
+            log.debug("Loading Gmail OAuth token information from %s", token_path)
+            raw_token = token_path.read_text(encoding="utf-8")
+            try:
+                token_data = json.loads(raw_token)
+            except json.JSONDecodeError as exc:
+                raise ValueError(
+                    f"Invalid JSON content in Gmail token file at {token_path}"
+                ) from exc
+            if not isinstance(token_data, dict):
+                raise ValueError("gmail_token.json must contain a JSON object with OAuth credentials")
+            return token_data
+        log.debug("Gmail token file missing; attempting to load token from secrets.json")
+        secrets = EmailChecker.load_secrets()
+        token = secrets.get("gmail_api_token")
+        if isinstance(token, dict):
+            log.debug("Loaded Gmail OAuth token information from secrets configuration.")
+            return token
+        log.debug(
+            "Gmail OAuth token was not present in configuration; a new token may need to be generated."
+        )
+        return None
+
+    @staticmethod
+    def _load_gmail_client_config() -> Optional[Dict[str, Any]]:
+        """Return the OAuth client configuration used for interactive token generation."""
+        secrets = EmailChecker.load_secrets()
+        client_config = secrets.get("gmail_api_credentials")
+        if isinstance(client_config, dict) and client_config:
+            log.debug("Loaded Gmail OAuth client configuration from secrets.json")
+            return client_config
+        log.debug("Gmail OAuth client configuration is unavailable in secrets.json")
+        return None
+
+    @staticmethod
+    def is_configured() -> bool:
+        """Return True when Gmail credentials are present."""
+        try:
+            token_path = GmailChecker._gmail_token_path()
+            if token_path.exists():
+                log.debug("Gmail token file %s found; Gmail is configured.", token_path)
+                return True
+            secrets = EmailChecker.load_secrets()
+            token = secrets.get("gmail_api_token")
+            client_config = secrets.get("gmail_api_credentials")
+            log.debug(
+                "Gmail token file missing; token config present=%s client config present=%s",
+                isinstance(token, dict) and bool(token),
+                isinstance(client_config, dict) and bool(client_config),
+            )
+            return (isinstance(token, dict) and bool(token)) or (
+                isinstance(client_config, dict) and bool(client_config)
+            )
+        except Exception:
+            log.exception("Error while checking Gmail configuration; assuming Gmail is unavailable.")
+            return False
+
+    @staticmethod
+    def _build_gmail_service() -> Any:
+        """Initialise the Gmail API service client."""
+        token_info = GmailChecker._load_gmail_token()
+        token_path = GmailChecker._gmail_token_path()
+        log.debug("Building Gmail API client using token information. Persist path: %s", token_path)
+        try:
+            from google.auth.transport.requests import Request
+            from google.oauth2.credentials import Credentials
+            from googleapiclient.discovery import build
+            from google_auth_oauthlib.flow import InstalledAppFlow
+        except ImportError as exc:  # pragma: no cover - dependency provided in runtime env
+            raise RuntimeError("Google API client libraries are required to poll Gmail") from exc
+        scopes = ["https://www.googleapis.com/auth/gmail.readonly"]
+        creds: Optional[Credentials] = None
+        persist_token = False
+        if token_info:
+            scopes = token_info.get("scopes") or scopes
+            creds = Credentials.from_authorized_user_info(token_info, scopes=scopes)
+            persist_token = not token_path.exists()
+        else:
+            client_config = GmailChecker._load_gmail_client_config()
+            if not client_config:
+                raise RuntimeError(
+                    "Gmail credentials are not configured. Provide gmail_api_token or gmail_api_credentials."
+                )
+            log.debug(
+                "Starting OAuth flow because no cached Gmail token was located; this may prompt for user interaction."
+            )
+            flow = InstalledAppFlow.from_client_config(client_config, scopes=scopes)
+            # Historically we relied on run_console(), but newer google-auth-oauthlib versions removed it.
+            if hasattr(flow, 'run_console'):
+                # When run_console() exists we keep using it because it requires no local web server.
+                creds = flow.run_console()
+            else:
+                log.debug('InstalledAppFlow.run_console is unavailable; switching to manual authorization flow.')
+                # The copy-and-paste flow requires an explicit redirect URI because google-auth-oauthlib
+                # no longer assigns the historical default (urn:ietf:wg:oauth:2.0:oob) automatically.
+                manual_redirect_uri = 'urn:ietf:wg:oauth:2.0:oob'
+                log.debug('Assigning manual redirect URI for manual Gmail OAuth exchange: %s', manual_redirect_uri)
+                flow.redirect_uri = manual_redirect_uri
+                auth_url, _ = flow.authorization_url(
+                    prompt='consent',
+                    access_type='offline',
+                    include_granted_scopes='true',
+                )
+                print(
+                    'Please open the following URL in a browser, authorize Gmail access, and paste the provided code below:'
+                )
+                print(auth_url)
+                verification_code = input('Enter the Gmail authorization code displayed by Google: ').strip()
+                if not verification_code:
+                    raise RuntimeError('An authorization code is required to complete the Gmail OAuth process.')
+                try:
+                    # When we assign a manual redirect URI directly on the flow object the Google OAuth
+                    # libraries still expect us to echo that value back during token exchange. Providing
+                    # redirect_uri explicitly ensures the verification code is bound to the out-of-band
+                    # redirect target, which prevents oauthlib from complaining about a missing parameter.
+                    flow.fetch_token(code=verification_code, redirect_uri=manual_redirect_uri)
+                except Exception as exc:
+                    raise RuntimeError(
+                        'Fetching Gmail OAuth token using the supplied code failed; double-check the authorization code and try again.'
+                    ) from exc
+                creds = flow.credentials
+            persist_token = True
+        if not creds or not creds.valid:
+            log.debug("Gmail credentials invalid; attempting refresh. Expired=%s", creds.expired if creds else None)
+            if creds and creds.expired and creds.refresh_token:
+                creds.refresh(Request())
+                persist_token = True
+            else:
+                raise RuntimeError(
+                    "Gmail credentials could not be refreshed automatically; manual re-authorization is required."
+                )
+        if persist_token:
+            token_path.parent.mkdir(parents=True, exist_ok=True)
+            token_path.write_text(creds.to_json(), encoding="utf-8")
+            log.debug("Persisted refreshed Gmail credentials to %s", token_path)
+        log.debug("Successfully built Gmail API client.")
+        return build("gmail", "v1", credentials=creds)
+
+    @staticmethod
+    def _fetch_seen_ids() -> Sequence[str]:
+        """Retrieve Gmail message identifiers that were already processed."""
+        engine = get_engine()
+        try:
+            with engine.connect() as conn:
+                result = conn.execute(text("SELECT email_uuid FROM gmail_seen"))
+                seen_ids = [str(row[0]) for row in result if row[0] is not None]
+                log.debug("Loaded %d previously seen Gmail message identifiers.", len(seen_ids))
+                return seen_ids
+        except Exception:
+            log.exception("Failed to load gmail_seen entries; treating as empty set")
+            return []
+
+    @staticmethod
+    def _normalize_gmail_id(message_id: Optional[str]) -> Optional[str]:
+        """Convert Gmail message identifiers into canonical UUID format when possible."""
+        log.debug("Normalizing Gmail message id: %s", message_id)
+        if not message_id:
+            return message_id
+        cleaned = message_id.strip()
+        hex_candidate = cleaned.replace("-", "")
+        hex_chars = set("0123456789abcdefABCDEF")
+        if 16 <= len(hex_candidate) <= 32 and set(hex_candidate).issubset(hex_chars):
+            try:
+                padded = hex_candidate.rjust(32, "0")
+                return normalize_pg_uuid(padded)
+            except Exception:
+                log.debug("Message id %s looked hex-like but failed UUID normalization", message_id)
+        return cleaned
+
+    @staticmethod
+    def gmail_date_x_days_query(days: int) -> str:
+        """Build a Gmail search query that limits the lookback window."""
+        today_local = datetime.now().date()
+        after_date = (today_local - timedelta(days=days)).strftime("%Y/%m/%d")
+        query_parts: List[str] = []
+        # We scope the query to the inbox for consistency with previous automation behavior.
+        query_parts.append("in:inbox")
+        query_parts.append(f"newer_than:{days}d")
+        query_parts.append(f"after:{after_date}")
+        query = " ".join(query_parts)
+        log.debug("Constructed Gmail query for %d day lookback: %s", days, query)
+        return query
+
+    @staticmethod
+    def list_message_ids(service: Any, query: str, max_page: int = 10) -> List[str]:
+        """List Gmail message identifiers for the provided query."""
+        message_ids: List[str] = []
+        request = service.users().messages().list(userId="me", q=query, maxResults=100)
+        page_count = 0
+        log.debug("Starting Gmail message listing for query %s with max_page=%d", query, max_page)
+        while request is not None and page_count < max_page:
+            response = request.execute()
+            message_ids.extend([
+                message.get("id")
+                for message in response.get("messages", [])
+                if message.get("id")
+            ])
+            request = service.users().messages().list_next(
+                previous_request=request,
+                previous_response=response,
+            )
+            page_count += 1
+            log.debug("Processed Gmail message page %d; cumulative ids=%d", page_count, len(message_ids))
+        log.debug("Completed Gmail message listing; total ids collected=%d", len(message_ids))
+        return message_ids
+
+    @staticmethod
+    def get_full_message(service: Any, message_id: str) -> Dict[str, Any]:
+        """Fetch the full Gmail message resource for downstream processing."""
+        log.debug("Fetching full Gmail message for id %s", message_id)
+        return service.users().messages().get(userId="me", id=message_id, format="full").execute()
+
+    @staticmethod
+    def _decode_part_body(part: Dict[str, Any]) -> str:
+        """Decode a MIME part body using the Gmail base64 encoding."""
+        data = part.get("body", {}).get("data")
+        if not data:
+            log.debug("Encountered MIME part without data; returning empty string.")
+            return ""
+        try:
+            raw_bytes = base64.urlsafe_b64decode(data.encode("utf-8"))
+        except Exception:
+            log.debug("Failed to decode MIME part data; returning an empty string.")
+            return ""
+        try:
+            return raw_bytes.decode("utf-8", errors="replace")
+        except Exception:
+            return raw_bytes.decode("latin-1", errors="replace")
+
+    @staticmethod
+    def _extract_text_content(payload: Dict[str, Any]) -> Dict[str, str]:
+        """Extract plain text and HTML content from the Gmail payload structure."""
+        log.debug("Extracting text content from payload with mimeType=%s", payload.get("mimeType"))
+        if not payload:
+            return {"text": "", "html": ""}
+        mime_type = payload.get("mimeType", "")
+        if mime_type.startswith("text/"):
+            body = GmailChecker._decode_part_body(payload)
+            return {
+                "text": body if mime_type == "text/plain" else "",
+                "html": body if mime_type == "text/html" else "",
+            }
+        text_content = ""
+        html_content = ""
+        for part in payload.get("parts", []) or []:
+            part_type = part.get("mimeType", "")
+            if part_type == "text/plain" and not text_content:
+                text_content = GmailChecker._decode_part_body(part)
+            elif part_type == "text/html" and not html_content:
+                html_content = GmailChecker._decode_part_body(part)
+            elif part.get("parts"):
+                nested = GmailChecker._extract_text_content(part)
+                if not text_content:
+                    text_content = nested.get("text", "")
+                if not html_content:
+                    html_content = nested.get("html", "")
+        log.debug("Extracted text length=%d html length=%d", len(text_content), len(html_content))
+        return {"text": text_content, "html": html_content}
+
+
+    @staticmethod
+    def _handle_gmail_message(msg: Dict[str, Any]) -> Dict[str, Any]:
+        """Process a Gmail API message and create or update invoice rows."""
+        log.debug("Handling Gmail message with id %s", msg.get("id"))
+        headers = {
+            h.get("name", "").lower(): h.get("value", "")
+            for h in msg.get("payload", {}).get("headers", [])
+        }
+        subject = headers.get("subject", "")
+        message_id = msg.get("id") or ""
+        normalized_id = GmailChecker._normalize_gmail_id(message_id)
+        content = GmailChecker._extract_text_content(msg.get("payload", {}))
+        html_body = content.get("html") or ""
+        text_body = content.get("text") or ""
+        email_date = EmailChecker.parse_email_date(headers.get("date"))
+        gmail_link = f"https://mail.google.com/mail/u/0/#all/{message_id}" if message_id else None
+        ingestion = EmailChecker.ingest_invoice_from_email(
+            "gmail",
+            message_id,
+            subject,
+            email_date,
+            html_body,
+            text_body,
+            gmail_link,
+            None,
+        )
+        gmail_payload: Dict[str, Any] = {
+            "email_uuid": normalized_id or message_id,
+            "date_seen": email_date,
+        }
+        if ingestion.get("invoice_id"):
+            gmail_payload["invoice_id"] = ingestion["invoice_id"]
+        engine = get_engine()
+        (
+            gmail_status,
+            gmail_failed,
+            _gmail_reply,
+            _gmail_row,
+            _gmail_pk,
+            gmail_message,
+        ) = unwrap_db_result(
+            update_db_row_by_dict(engine, "gmail_seen", "new", gmail_payload, fuzzy=False)
+        )
+        if gmail_failed:
+            log.error(
+                "Failed to insert gmail_seen row for message %s: %s",
+                message_id,
+                gmail_message,
+            )
+        else:
+            log.debug(
+                "Inserted gmail_seen row for message %s with status %s",
+                message_id,
+                gmail_status,
+            )
+        invoice_id = ingestion.get("invoice_id")
+        log.debug(
+            "Finished handling Gmail message %s: normalized=%s, invoice_id=%s",
+            message_id,
+            normalized_id,
+            invoice_id,
+        )
+        return {
+            "message_id": message_id,
+            "normalized_id": normalized_id,
+            "order_number": ingestion.get("order_number"),
+            "invoice_id": str(invoice_id) if invoice_id is not None else None,
+            "email_date": email_date.isoformat(),
+            "invoice_error": ingestion.get("invoice_error"),
+            "gmail_status": gmail_status,
+            "status": ingestion.get("status"),
+        }
+
+    @staticmethod
+    def check_email() -> Dict[str, Any]:
+        """Poll Gmail for new messages and build a processing summary."""
+        log.debug("Starting Gmail email check routine.")
+        if not GmailChecker.is_configured():
+            log.debug("Gmail is not configured; returning skipped summary.")
+            return EmailChecker.build_summary(
+                "gmail",
+                0,
+                None,
+                0,
+                0,
+                [],
+                skipped=True,
+                reason="Gmail credentials are not configured.",
+            )
+        lookback_days = EmailChecker.determine_lookback_days("gmail_seen")
+        log.debug("Lookback window determined as %d days", lookback_days)
+        query = GmailChecker.gmail_date_x_days_query(lookback_days)
+        try:
+            service = GmailChecker._build_gmail_service()
+        except Exception as exc:
+            log.exception("Unable to initialise Gmail client")
+            return EmailChecker.build_summary(
+                "gmail",
+                lookback_days,
+                query,
+                0,
+                0,
+                [],
+                ok=False,
+                error=str(exc),
+            )
+        try:
+            message_ids = GmailChecker.list_message_ids(service, query)
+        except Exception as exc:
+            log.exception("Unable to list Gmail messages for query %s", query)
+            return EmailChecker.build_summary(
+                "gmail",
+                lookback_days,
+                query,
+                0,
+                0,
+                [],
+                ok=False,
+                error=str(exc),
+            )
+        seen_ids = list(GmailChecker._fetch_seen_ids())
+        seen_normalized = {
+            GmailChecker._normalize_gmail_id(value) for value in seen_ids if value
+        }
+        log.debug(
+            "Identified %d total Gmail ids (%d normalized) already processed.",
+            len(seen_ids),
+            len(seen_normalized),
+        )
+        new_ids: List[str] = []
+        for mid in message_ids:
+            normalized = GmailChecker._normalize_gmail_id(mid)
+            if mid in seen_ids or (normalized and normalized in seen_normalized):
+                continue
+            new_ids.append(mid)
+        log.debug(
+            "Found %d new Gmail messages out of %d retrieved.",
+            len(new_ids),
+            len(message_ids),
+        )
+        processed: List[Dict[str, Any]] = []
+        for mid in new_ids:
+            try:
+                msg = GmailChecker.get_full_message(service, mid)
+            except Exception as exc:
+                log.exception("Failed to fetch Gmail message %s", mid)
+                processed.append(
+                    {
+                        "message_id": mid,
+                        "status": "fetch_error",
+                        "error": str(exc),
+                    }
+                )
+                continue
+            try:
+                result = GmailChecker._handle_gmail_message(msg)
+                processed.append(result)
+                log.debug(
+                    "Successfully processed Gmail message %s with status %s",
+                    mid,
+                    result.get("status"),
+                )
+            except Exception as exc:
+                log.exception("Failed to process Gmail message %s", mid)
+                processed.append(
+                    {
+                        "message_id": mid,
+                        "status": "processing_error",
+                        "error": str(exc),
+                    }
+                )
+        log.debug(
+            "Gmail processing completed. Total processed entries: %d",
+            len(processed),
+        )
+        return EmailChecker.build_summary(
+            "gmail",
+            lookback_days,
+            query,
+            len(message_ids),
+            len(new_ids),
+            processed,
+        )
+
+
+def _configure_cli_logging(level: int = logging.DEBUG) -> None:
+    """Configure logging for command line execution with a debug focus."""
+    root_logger = logging.getLogger()
+    if not root_logger.handlers:
+        logging.basicConfig(
+            level=level,
+            format="%(asctime)s - %(name)s - %(levelname)s - %(message)s",
+        )
+    else:
+        root_logger.setLevel(level)
+    log.debug("CLI logging configured at level %s", logging.getLevelName(level))
+
+
+def main() -> int:
+    """Run the Gmail email check routine and print a JSON summary."""
+    _configure_cli_logging()
+    log.debug("Invoking GmailChecker.check_email from __main__ entry point.")
+    summary = GmailChecker.check_email()
+    print(json.dumps(summary, indent=2, default=str))
+    log.debug("Gmail email check completed with ok=%s", summary.get("ok"))
+    return 0 if summary.get("ok", True) else 1
+
+
+if __name__ == "__main__":
+    raise SystemExit(main())