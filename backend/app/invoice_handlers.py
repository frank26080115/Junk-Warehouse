--- conflicted
+++ resolved
@@ -1,926 +1,922 @@
-from __future__ import annotations
-
-import json
-import logging
-import uuid
-from datetime import date, datetime, timezone
-from email.utils import parsedate_to_datetime
-from pathlib import Path
-from typing import Any, Dict, List, Optional, Sequence, Tuple
-
-from flask import Blueprint, jsonify, request, current_app
-from sqlalchemy import text
-from werkzeug.datastructures import FileStorage
-
-from automation.gmail_proc import (
-    extract_text_content,
-    get_full_message,
-    gmail_date_x_days_query,
-    list_message_ids,
-)
-from automation.order_num_extract import extract_order_number, extract_order_number_and_url
-from automation.html_dom_finder import analyze as analyze_dom_report
-from automation.html_invoice_helpers import parse_mhtml_from_string, sniff_format
-from lxml import html as lxml_html
-from app.db import get_db_item_as_dict, get_engine, update_db_row_by_dict, unwrap_db_result
-<<<<<<< HEAD
-
-from .config_loader import get_private_dir_path
-=======
->>>>>>> 48f48992
-from .user_login import login_required
-from .job_manager import get_job_manager
-
-bp = Blueprint("invoice_handlers", __name__, url_prefix="/api")
-
-log = logging.getLogger(__name__)
-
-REPO_ROOT = Path(__file__).resolve().parents[2]
-SECRETS_PATH = REPO_ROOT / "config" / "secrets.json"
-
-
-def _gmail_token_path() -> Path:
-    """
-    Resolve the Gmail OAuth token cache location, honoring the optional private_dir hint.
-    """
-    private_dir = get_private_dir_path()
-    if private_dir is not None:
-        # Keep the token beside other private runtime artifacts when configured.
-        return Path(private_dir) / "gmail_token.json"
-    return SECRETS_PATH.with_name("gmail_token.json")
-
-
-def _load_gmail_token() -> Dict[str, Any]:
-    token_path = _gmail_token_path()
-
-    if token_path.exists():
-        raw_token = token_path.read_text(encoding="utf-8")
-        try:
-            token_data = json.loads(raw_token)
-        except json.JSONDecodeError as exc:
-            raise ValueError(
-                f"Invalid JSON content in Gmail token file at {token_path}"
-            ) from exc
-        if not isinstance(token_data, dict):
-            raise ValueError("gmail_token.json must contain a JSON object with OAuth credentials")
-        return token_data
-
-    if not SECRETS_PATH.exists():
-        raise FileNotFoundError(f"Missing secrets file at {SECRETS_PATH}")
-
-    data = json.loads(SECRETS_PATH.read_text(encoding="utf-8"))
-    token = data.get("gmail_api_token")
-    if not isinstance(token, dict):
-        raise ValueError("gmail_api_token must be a JSON object containing OAuth credentials")
-    return token
-
-
-def _build_gmail_service() -> Any:
-    token_path = _gmail_token_path()
-    token_info = _load_gmail_token()
-
-    try:
-        from google.auth.transport.requests import Request
-        from google.oauth2.credentials import Credentials
-        from googleapiclient.discovery import build
-    except ImportError as exc:  # pragma: no cover - dependency provided in runtime env
-        raise RuntimeError("Google API client libraries are required to poll Gmail") from exc
-
-    scopes = token_info.get("scopes")
-    if not scopes:
-        scopes = ["https://www.googleapis.com/auth/gmail.readonly"]
-
-    creds = Credentials.from_authorized_user_info(token_info, scopes=scopes)
-
-    persist_token = not token_path.exists()
-
-    if not creds.valid:
-        if creds.expired and creds.refresh_token:
-            creds.refresh(Request())
-        persist_token = True
-
-    if persist_token:
-        token_path.parent.mkdir(parents=True, exist_ok=True)
-        token_path.write_text(creds.to_json(), encoding="utf-8")
-
-    return build("gmail", "v1", credentials=creds)
-
-
-def _fetch_seen_ids() -> Sequence[str]:
-    engine = get_engine()
-    try:
-        with engine.connect() as conn:
-            result = conn.execute(text("SELECT email_uuid FROM gmail_seen"))
-            return [str(row[0]) for row in result if row[0] is not None]
-    except Exception:
-        log.exception("Failed to load gmail_seen entries; treating as empty set")
-        return []
-
-
-def _normalize_gmail_id(message_id: Optional[str]) -> Optional[str]:
-    if not message_id:
-        return message_id
-
-    cleaned = message_id.strip()
-    hex_candidate = cleaned.replace("-", "")
-    hex_chars = set("0123456789abcdefABCDEF")
-    if 16 <= len(hex_candidate) <= 32 and set(hex_candidate).issubset(hex_chars):
-        try:
-            padded = hex_candidate.rjust(32, "0")
-            return str(uuid.UUID(padded))
-        except Exception:
-            log.debug("Message id %s looked hex-like but failed UUID normalization", message_id)
-    return cleaned
-
-
-def _determine_lookback_days() -> int:
-    engine = get_engine()
-    try:
-        with engine.connect() as conn:
-            row = conn.execute(
-                text("SELECT date_seen FROM gmail_seen ORDER BY date_seen DESC LIMIT 1")
-            ).first()
-    except Exception:
-        log.exception("Failed to query gmail_seen for last seen date; defaulting to 7 days")
-        return 7
-
-    if not row or not row[0]:
-        return 7
-
-    last_seen = row[0]
-    if isinstance(last_seen, datetime):
-        last_dt = last_seen
-    elif isinstance(last_seen, date):
-        last_dt = datetime.combine(last_seen, datetime.min.time(), tzinfo=timezone.utc)
-    else:
-        last_dt = datetime.now(timezone.utc)
-
-    if last_dt.tzinfo is None:
-        last_dt = last_dt.replace(tzinfo=timezone.utc)
-
-    now = datetime.now(timezone.utc)
-    days_since = max(0, (now - last_dt).days)
-    return days_since + 7
-
-
-def _parse_email_date(header_value: Optional[str]) -> datetime:
-    if not header_value:
-        return datetime.now(timezone.utc)
-
-    try:
-        parsed = parsedate_to_datetime(header_value)
-    except (TypeError, ValueError):
-        parsed = None
-
-    if parsed is None:
-        return datetime.now(timezone.utc)
-
-    if parsed.tzinfo is None:
-        parsed = parsed.replace(tzinfo=timezone.utc)
-    return parsed.astimezone(timezone.utc)
-
-
-def _unwrap_db_payload(response: Any) -> Tuple[Dict[str, Any], str]:
-    _, _, reply_obj, row_dict, _, message_text = unwrap_db_result(response)
-    payload = row_dict if row_dict else reply_obj
-    return payload, message_text
-
-
-def _serialize_invoice_row(row: Dict[str, Any]) -> Dict[str, Any]:
-    data = dict(row)
-    raw_id = data.get("id")
-    if raw_id is not None:
-        try:
-            data["id"] = str(raw_id)
-        except Exception:
-            pass
-    for key in ("date", "snooze"):
-        value = data.get(key)
-        if hasattr(value, "isoformat"):
-            try:
-                data[key] = value.isoformat()
-            except Exception:
-                pass
-    return data
-
-def _condense_dom_report(report: Dict[str, Any]) -> str:
-    summary: List[Dict[str, str]] = []
-    candidates = report.get("top_candidates") if isinstance(report, dict) else None
-    if not isinstance(candidates, list):
-        candidates = []
-
-    for item in candidates:
-        if not isinstance(item, dict):
-            continue
-
-        url = (item.get("url") or "").strip()
-        preview_text = (item.get("preview_text") or "").strip()
-        anchor_text = (item.get("anchor_text") or "").strip()
-
-        chosen_text = ""
-        if url:
-            chosen_text = anchor_text if len(anchor_text) >= 12 else preview_text
-            if len(chosen_text) < 12:
-                chosen_text = ""
-        else:
-            if len(preview_text) >= 12:
-                chosen_text = preview_text
-
-        if chosen_text or url:
-            summary.append({
-                "text": chosen_text if chosen_text else "",
-                "url": url,
-            })
-
-    return json.dumps(summary, ensure_ascii=False)
-
-
-def _handle_gmail_message(msg: Dict[str, Any]) -> Dict[str, Any]:
-    headers = {h.get("name", "").lower(): h.get("value", "") for h in msg.get("payload", {}).get("headers", [])}
-    subject = headers.get("subject", "")
-    message_id = msg.get("id")
-    normalized_id = _normalize_gmail_id(message_id)
-
-    content = extract_text_content(msg.get("payload", {}))
-    html_body = content.get("html") or ""
-    text_body = content.get("text") or ""
-
-    order_number = None
-    order_url = None
-    if subject:
-        order_number = extract_order_number(subject)
-    if not order_number and html_body:
-        order_number, order_url = extract_order_number_and_url(html_body)
-    if not order_number:
-        order_number = extract_order_number(text_body)
-
-    if order_number:
-        order_number = order_number.strip()
-
-    email_date = _parse_email_date(headers.get("date"))
-
-    invoice_id: Optional[str] = None
-    invoice_error: Optional[str] = None
-
-    auto_summary = "[]"
-    if html_body:
-        try:
-            report, _ = analyze_dom_report(html_body)
-            auto_summary = _condense_dom_report(report)
-        except Exception:
-            log.exception("Failed to generate DOM auto-summary for Gmail message")
-            auto_summary = "[]"
-
-    if order_number:
-        gmail_url = f"https://mail.google.com/mail/u/0/#all/{message_id}"
-        urls_value = gmail_url
-        if order_url:
-            urls_value = f"{urls_value};{order_url}"
-
-        invoice_payload: Dict[str, Any] = {
-            "date": email_date,
-            "order_number": order_number,
-            "shop_name": "",  # TODO: derive a shop/sender name from the message metadata.
-            "urls": urls_value,
-            "subject": subject,
-            "html": html_body or text_body,
-            "notes": "",
-            "has_been_processed": False,
-            "auto_summary": auto_summary,
-            "snooze": datetime.now(timezone.utc),
-            "is_deleted": False,
-        }
-
-        engine = get_engine()
-        (
-            invoice_status,
-            invoice_failed,
-            _invoice_reply,
-            invoice_row,
-            invoice_pk,
-            invoice_message,
-        ) = unwrap_db_result(
-            update_db_row_by_dict(engine, "invoices", "new", invoice_payload, fuzzy=False)
-        )
-        if invoice_failed:
-            invoice_error = invoice_message
-            log.error("Failed to insert invoice for Gmail message %s: %s", message_id, invoice_message)
-        else:
-            invoice_id = invoice_pk or invoice_row.get("id")
-
-    gmail_payload: Dict[str, Any] = {
-        "email_uuid": normalized_id or message_id,
-        "date_seen": email_date,
-    }
-    if invoice_id:
-        gmail_payload["invoice_id"] = invoice_id
-
-    engine = get_engine()
-    (
-        gmail_status,
-        gmail_failed,
-        _gmail_reply,
-        _gmail_row,
-        _gmail_pk,
-        gmail_message,
-    ) = unwrap_db_result(
-        update_db_row_by_dict(engine, "gmail_seen", "new", gmail_payload, fuzzy=False)
-    )
-    if gmail_failed:
-        log.error("Failed to insert gmail_seen row for message %s: %s", message_id, gmail_message)
-
-    status = "invoice_created" if invoice_id else ("invoice_failed" if invoice_error else "no_order_number")
-
-    return {
-        "message_id": message_id,
-        "normalized_id": normalized_id,
-        "order_number": order_number,
-        "invoice_id": invoice_id,
-        "email_date": email_date.isoformat(),
-        "invoice_error": invoice_error,
-        "gmail_status": gmail_status,
-        "status": status,
-    }
-
-def _ingest_invoice_file(file_storage: FileStorage) -> Dict[str, Any]:
-    """Prepare metadata for a single uploaded invoice/email file."""
-
-    filename = file_storage.filename or ""
-    try:
-        raw_payload = file_storage.read()
-    except Exception:
-        log.exception("Failed to read uploaded invoice file %s", filename)
-        return {
-            "filename": filename,
-            "status": "read_error",
-            "order_number": None,
-            "invoice_error": "Unable to read uploaded file.",
-        }
-    finally:
-        try:
-            file_storage.stream.seek(0)
-        except Exception:
-            pass
-
-    if isinstance(raw_payload, str):
-        html_body = raw_payload
-    else:
-        html_body = ""
-        if raw_payload:
-            for encoding in ("utf-8", "utf-16", "latin-1"):
-                try:
-                    html_body = raw_payload.decode(encoding)
-                    break
-                except UnicodeDecodeError:
-                    continue
-            if not html_body:
-                html_body = raw_payload.decode("utf-8", errors="ignore")
-
-    html_body = (html_body or "").lstrip("\ufeff")
-
-    sniffed_format: Optional[str] = None
-    if html_body:
-        try:
-            sniffed_format = sniff_format(html_body)
-        except Exception:
-            log.exception(
-                "Failed to determine uploaded invoice format for %s",
-                filename,
-            )
-            sniffed_format = None
-
-    if sniffed_format == "mhtml":
-        try:
-            parsed_root = parse_mhtml_from_string(html_body)
-            html_body = lxml_html.tostring(parsed_root, encoding="unicode")
-        except Exception:
-            log.exception(
-                "Failed to extract HTML from MHTML invoice %s",
-                filename,
-            )
-
-    if not html_body.strip():
-        return {
-            "filename": filename,
-            "status": "empty_file",
-            "order_number": None,
-        }
-
-    order_number: Optional[str]
-    order_url: Optional[str]
-    dom_report_available = False
-    dom_report: Optional[Dict[str, Any]] = None
-
-    order_number, order_url = extract_order_number_and_url(html_body)
-    if not order_number:
-        order_number = extract_order_number(html_body)
-        order_url = order_url or ""
-
-    if order_number:
-        order_number = order_number.strip()
-
-    auto_summary = "[]"
-    if html_body:
-        try:
-            report, _ = analyze_dom_report(html_body)
-            dom_report = report
-            auto_summary = _condense_dom_report(report)
-            dom_report_available = True
-        except Exception:
-            log.exception(
-                "Failed to generate DOM auto-summary for uploaded invoice %s",
-                filename,
-            )
-            auto_summary = "[]"
-
-    invoice_id: Optional[str] = None
-    invoice_error: Optional[str] = None
-    invoice_status: Optional[int] = None
-
-    if order_number:
-        urls_value = order_url or ""
-        now = datetime.now(timezone.utc)
-        invoice_payload: Dict[str, Any] = {
-            "date": now,
-            "order_number": order_number,
-            "shop_name": "",
-            "urls": urls_value,
-            "subject": "",
-            "html": html_body,
-            "notes": f"Uploaded via invoice_upload: {filename}",
-            "has_been_processed": False,
-            "auto_summary": auto_summary,
-            "snooze": now,
-            "is_deleted": False,
-        }
-
-        engine = get_engine()
-        (
-            invoice_status,
-            invoice_failed,
-            _invoice_reply,
-            invoice_row,
-            invoice_pk,
-            invoice_message,
-        ) = unwrap_db_result(
-            update_db_row_by_dict(engine, "invoices", "new", invoice_payload, fuzzy=False)
-        )
-        if invoice_failed:
-            invoice_error = invoice_message
-            log.error(
-                "Failed to insert invoice for uploaded file %s: %s",
-                filename,
-                invoice_message,
-            )
-        else:
-            invoice_id = invoice_pk or invoice_row.get("id")
-
-    status = "invoice_created" if invoice_id else (
-        "invoice_failed" if invoice_error else "no_order_number"
-    )
-
-    result: Dict[str, Any] = {
-        "filename": filename,
-        "status": status,
-        "order_number": order_number,
-        "order_url": order_url or "",
-        "auto_summary": auto_summary,
-        "dom_report_available": dom_report_available,
-    }
-    if dom_report is not None:
-        result["dom_report"] = dom_report
-    if invoice_id:
-        result["invoice_id"] = invoice_id
-    if invoice_error:
-        result["invoice_error"] = invoice_error
-    if invoice_status is not None:
-        result["invoice_status"] = invoice_status
-
-    return result
-
-
-@bp.route("/getinvoice", methods=["POST"])
-@login_required
-def get_invoice_api() -> Any:
-    payload = request.get_json(silent=True) or {}
-    if not isinstance(payload, dict):
-        return jsonify({"error": "Invoice UUID is required."}), 400
-    invoice_uuid = payload.get("uuid") or payload.get("id")
-    if isinstance(invoice_uuid, str):
-        invoice_uuid = invoice_uuid.strip()
-    if not invoice_uuid:
-        return jsonify({"error": "Invoice UUID is required."}), 400
-    engine = get_engine()
-    try:
-        invoice_row = get_db_item_as_dict(engine, "invoices", invoice_uuid)
-    except LookupError:
-        return jsonify({"error": "Invoice not found."}), 404
-    except ValueError:
-        return jsonify({"error": "Invalid invoice UUID."}), 400
-    except Exception:
-        log.exception("Failed to load invoice %s", invoice_uuid)
-        return jsonify({"error": "Failed to load invoice."}), 500
-    return jsonify(_serialize_invoice_row(invoice_row)), 200
-
-
-@bp.route("/setinvoice", methods=["POST"])
-@login_required
-def set_invoice_api() -> Any:
-    payload = request.get_json(silent=True) or {}
-    if not isinstance(payload, dict):
-        return jsonify({"error": "Invoice payload must be an object."}), 400
-    invoice_uuid = payload.get("id") or payload.get("uuid")
-    if isinstance(invoice_uuid, str):
-        invoice_uuid = invoice_uuid.strip()
-    cleaned_payload = dict(payload)
-    cleaned_payload.pop("uuid", None)
-    if "id" in cleaned_payload:
-        raw_id = cleaned_payload["id"]
-        if raw_id is None or (isinstance(raw_id, str) and not raw_id.strip()):
-            cleaned_payload.pop("id", None)
-    for key in ("date", "snooze"):
-        value = cleaned_payload.get(key)
-        if isinstance(value, str) and not value.strip():
-            cleaned_payload[key] = None
-    engine = get_engine()
-    target_uuid = invoice_uuid if invoice_uuid else "new"
-    update_result = update_db_row_by_dict(
-        engine,
-        "invoices",
-        target_uuid,
-        cleaned_payload,
-        fuzzy=False,
-    )
-    (
-        status_code,
-        is_error,
-        reply_obj,
-        invoice_row,
-        primary_key,
-        _message_text,
-    ) = unwrap_db_result(update_result)
-    if is_error:
-        return jsonify(reply_obj), status_code
-
-    invoice_id = primary_key or invoice_row.get("id")
-    if not invoice_id and invoice_uuid:
-        lowered = str(invoice_uuid).lower()
-        if lowered not in {"new", "insert"}:
-            invoice_id = invoice_uuid
-    if not invoice_id:
-        invoice_id = cleaned_payload.get("id")
-
-    reloaded_row = None
-    if invoice_id:
-        try:
-            reloaded_row = get_db_item_as_dict(engine, "invoices", invoice_id)
-        except Exception:
-            log.exception("Invoice %s saved but failed to reload", invoice_id)
-            reloaded_row = None
-    final_row = reloaded_row or invoice_row or dict(cleaned_payload)
-    if invoice_id:
-        final_row.setdefault("id", invoice_id)
-    return jsonify(_serialize_invoice_row(final_row)), status_code
-
-
-def _check_email_task(_context: Dict[str, Any]) -> Dict[str, Any]:
-    log.info("Mailbox check requested")
-    try:
-        service = _build_gmail_service()
-    except Exception as exc:
-        log.exception("Unable to initialise Gmail client")
-        raise RuntimeError("Failed to initialise Gmail client.") from exc
-
-    lookback_days = _determine_lookback_days()
-    query = gmail_date_x_days_query(lookback_days)
-
-    try:
-        message_ids = list_message_ids(service, query)
-    except Exception as exc:
-        log.exception("Unable to list Gmail messages for query %s", query)
-        raise RuntimeError("Failed to query Gmail.") from exc
-
-    seen_ids = list(_fetch_seen_ids())
-    seen_normalized = {_normalize_gmail_id(value) for value in seen_ids if value}
-
-    new_ids: List[str] = []
-    for mid in message_ids:
-        normalized = _normalize_gmail_id(mid)
-        if mid in seen_ids or (normalized and normalized in seen_normalized):
-            continue
-        new_ids.append(mid)
-
-    processed: List[Dict[str, Any]] = []
-    for mid in new_ids:
-        try:
-            msg = get_full_message(service, mid)
-        except Exception as exc:
-            log.exception("Failed to fetch Gmail message %s", mid)
-            processed.append({"message_id": mid, "status": "fetch_error", "error": str(exc)})
-            continue
-
-        try:
-            result = _handle_gmail_message(msg)
-            processed.append(result)
-        except Exception as exc:
-            log.exception("Failed to process Gmail message %s", mid)
-            processed.append({"message_id": mid, "status": "processing_error", "error": str(exc)})
-
-    summary = {
-        "ok": True,
-        "queried_days": lookback_days,
-        "query": query,
-        "checked": len(message_ids),
-        "new_messages": len(new_ids),
-        "processed": processed,
-    }
-
-    return summary
-
-
-def _invoice_upload_task(context: Dict[str, Any]) -> Dict[str, Any]:
-    files = context.get("files")
-    if not isinstance(files, list) or len(files) == 0:
-        raise ValueError("No invoice files provided.")
-
-    processed: List[Dict[str, Any]] = []
-    for entry in files:
-        if not isinstance(entry, dict):
-            continue
-        filename = str(entry.get("filename") or "")
-        read_error = entry.get("read_error")
-        if read_error:
-            processed.append({
-                "filename": filename,
-                "status": "read_error",
-                "order_number": None,
-                "invoice_error": "Unable to read uploaded file.",
-                "error": str(read_error),
-            })
-            continue
-
-        raw_data = entry.get("data")
-        if raw_data is None:
-            processed.append({
-                "filename": filename,
-                "status": "read_error",
-                "order_number": None,
-                "invoice_error": "Unable to read uploaded file.",
-            })
-            continue
-
-        try:
-            if isinstance(raw_data, str):
-                raw_bytes = raw_data.encode("utf-8")
-            else:
-                raw_bytes = bytes(raw_data)
-        except Exception as exc:
-            log.exception("Failed to normalise uploaded invoice %s", filename)
-            processed.append({
-                "filename": filename,
-                "status": "processing_error",
-                "error": str(exc),
-            })
-            continue
-
-        storage = FileStorage(
-            stream=io.BytesIO(raw_bytes),
-            filename=filename,
-            content_type=entry.get("content_type") or "application/octet-stream",
-        )
-        try:
-            result = _ingest_invoice_file(storage)
-        except Exception as exc:
-            log.exception(
-                "Failed to ingest uploaded invoice %s",
-                filename,
-            )
-            result = {
-                "filename": filename,
-                "status": "processing_error",
-                "error": str(exc),
-            }
-        processed.append(result)
-
-    created = sum(1 for item in processed if item.get("status") == "invoice_created")
-    failure_statuses = {"invoice_failed", "processing_error", "read_error"}
-    failed = sum(1 for item in processed if item.get("status") in failure_statuses)
-    missing = sum(1 for item in processed if item.get("status") == "no_order_number")
-    empty = sum(1 for item in processed if item.get("status") == "empty_file")
-
-    summary = {
-        "ok": failed == 0,
-        "processed": processed,
-        "created": created,
-        "failed": failed,
-        "missing_order_number": missing,
-        "empty_files": empty,
-    }
-
-    return summary
-
-
-def _analyze_invoice_html_task(context: Dict[str, Any]) -> Dict[str, Any]:
-    invoice_uuid = str(context.get("invoice_uuid") or "").strip()
-    html_chunk = context.get("html")
-
-    if not invoice_uuid:
-        raise ValueError("Invoice UUID is required.")
-
-    if not isinstance(html_chunk, str) or not html_chunk.strip():
-        raise ValueError("HTML content is required.")
-
-    try:
-        fragment_parent = lxml_html.fragment_fromstring(html_chunk, create_parent=True)
-    except Exception as exc:
-        log.exception("Failed to parse HTML fragment for invoice %s", invoice_uuid)
-        raise RuntimeError("Provided HTML could not be parsed.") from exc
-
-    try:
-        report, _ = analyze_dom_report(html_chunk)
-        condensed_summary = _condense_dom_report(report)
-        new_summary_entries = json.loads(condensed_summary)
-    except Exception as exc:
-        log.exception("Failed to analyze HTML fragment for invoice %s", invoice_uuid)
-        raise RuntimeError("Failed to analyze HTML.") from exc
-
-    if not isinstance(new_summary_entries, list):
-        new_summary_entries = []
-
-    engine = get_engine()
-
-    try:
-        invoice_row = get_db_item_as_dict(engine, "invoices", invoice_uuid)
-    except LookupError:
-        raise ValueError("Invoice not found.")
-    except ValueError:
-        raise ValueError("Invalid invoice UUID.")
-    except Exception as exc:
-        log.exception("Failed to load invoice %s", invoice_uuid)
-        raise RuntimeError("Failed to load invoice.") from exc
-
-    existing_summary_raw = invoice_row.get("auto_summary")
-    if isinstance(existing_summary_raw, str) and existing_summary_raw.strip():
-        try:
-            parsed = json.loads(existing_summary_raw)
-            existing_summary_entries = parsed if isinstance(parsed, list) else []
-        except json.JSONDecodeError:
-            existing_summary_entries = []
-    else:
-        existing_summary_entries = []
-
-    combined_summary_entries = existing_summary_entries + new_summary_entries
-    combined_summary_raw = json.dumps(combined_summary_entries, ensure_ascii=False)
-
-    existing_html = invoice_row.get("html") or ""
-
-    if not str(existing_html).strip():
-        updated_html = html_chunk
-    else:
-        try:
-            existing_root = lxml_html.fromstring(str(existing_html))
-        except Exception as exc:
-            log.exception("Failed to parse stored HTML for invoice %s", invoice_uuid)
-            raise RuntimeError("Stored invoice HTML is invalid.") from exc
-
-        if fragment_parent.text:
-            if len(existing_root):
-                last_child = existing_root[-1]
-                last_child.tail = (last_child.tail or "") + fragment_parent.text
-            else:
-                existing_root.text = (existing_root.text or "") + fragment_parent.text
-
-        for child in list(fragment_parent):
-            existing_root.append(child)
-
-        if fragment_parent.tail:
-            if len(existing_root):
-                last_child = existing_root[-1]
-                last_child.tail = (last_child.tail or "") + fragment_parent.tail
-            else:
-                existing_root.text = (existing_root.text or "") + fragment_parent.tail
-
-        updated_html = lxml_html.tostring(existing_root, encoding="unicode")
-
-    update_payload = {
-        "id": invoice_row.get("id") or invoice_uuid,
-        "auto_summary": combined_summary_raw,
-        "html": updated_html,
-    }
-
-    update_result = update_db_row_by_dict(
-        engine, "invoices", invoice_uuid, update_payload, fuzzy=False
-    )
-    (
-        status_code,
-        is_error,
-        reply_obj,
-        row_data,
-        primary_key,
-        _message_text,
-    ) = unwrap_db_result(update_result)
-
-    if is_error:
-        message = "Failed to update invoice."
-        if isinstance(reply_obj, dict):
-            message = (
-                reply_obj.get("error")
-                or reply_obj.get("message")
-                or json.dumps(reply_obj, ensure_ascii=False)
-            )
-        else:
-            message = str(reply_obj)
-        raise RuntimeError(message or "Failed to update invoice.")
-
-    try:
-        updated_invoice = get_db_item_as_dict(engine, "invoices", invoice_uuid)
-    except Exception:
-        log.exception("Updated invoice %s saved but failed to reload", invoice_uuid)
-        fallback_invoice = dict(row_data) if row_data else {"id": primary_key or invoice_uuid}
-        fallback_invoice.setdefault("auto_summary", combined_summary_raw)
-        fallback_invoice.setdefault("html", updated_html)
-        updated_invoice = fallback_invoice
-
-    return {"ok": True, "invoice": updated_invoice}
-@bp.route("/checkemail", methods=["POST"])
-@login_required
-def check_email() -> Any:
-    try:
-        manager = get_job_manager(current_app)
-        job_id = manager.start_job(_check_email_task, {})
-    except Exception as exc:
-        log.exception("Failed to enqueue mailbox check job")
-        return jsonify({"ok": False, "error": str(exc)}), 503
-
-    return jsonify({"job_id": job_id})
-
-
-@bp.route("/invoiceupload", methods=["POST"])
-@login_required
-def invoice_upload() -> Any:
-    files = request.files.getlist("files") or request.files.getlist("file")
-
-    context_files: List[Dict[str, Any]] = []
-    for storage in files:
-        if not storage:
-            continue
-        filename = storage.filename or ""
-        content_type = storage.content_type or "application/octet-stream"
-        read_error: Optional[str] = None
-        data_bytes: Optional[bytes] = None
-        try:
-            raw_data = storage.read()
-            if isinstance(raw_data, bytes):
-                data_bytes = raw_data
-            elif isinstance(raw_data, str):
-                data_bytes = raw_data.encode("utf-8")
-            else:
-                data_bytes = bytes(raw_data)
-        except Exception as exc:
-            read_error = str(exc)
-            log.exception("Failed to read uploaded invoice %s", filename)
-        finally:
-            try:
-                storage.stream.seek(0)
-            except Exception:
-                pass
-
-        context_files.append(
-            {
-                "filename": filename,
-                "content_type": content_type,
-                "data": data_bytes,
-                "read_error": read_error,
-            }
-        )
-
-    try:
-        manager = get_job_manager(current_app)
-        job_id = manager.start_job(_invoice_upload_task, {"files": context_files})
-    except Exception as exc:
-        log.exception("Failed to enqueue invoice upload job")
-        return jsonify({"error": str(exc)}), 503
-
-    return jsonify({"job_id": job_id})
-
-
-@bp.route("/analyzeinvoicehtml", methods=["POST"])
-@login_required
-def analyze_invoice_html() -> Any:
-    payload = request.get_json(silent=True) or {}
-    invoice_uuid = payload.get("uuid") or payload.get("invoice_uuid")
-    html_chunk = payload.get("html")
-
-    context = {
-        "invoice_uuid": None if invoice_uuid is None else str(invoice_uuid),
-        "html": html_chunk,
-    }
-
-    try:
-        manager = get_job_manager(current_app)
-        job_id = manager.start_job(_analyze_invoice_html_task, context)
-    except Exception as exc:
-        log.exception("Failed to enqueue invoice HTML analysis job")
-        return jsonify({"ok": False, "error": str(exc)}), 503
-
-    return jsonify({"job_id": job_id})
+from __future__ import annotations
+
+import json
+import logging
+import uuid
+from datetime import date, datetime, timezone
+from email.utils import parsedate_to_datetime
+from pathlib import Path
+from typing import Any, Dict, List, Optional, Sequence, Tuple
+
+from flask import Blueprint, jsonify, request, current_app
+from sqlalchemy import text
+from werkzeug.datastructures import FileStorage
+
+from automation.gmail_proc import (
+    extract_text_content,
+    get_full_message,
+    gmail_date_x_days_query,
+    list_message_ids,
+)
+from automation.order_num_extract import extract_order_number, extract_order_number_and_url
+from automation.html_dom_finder import analyze as analyze_dom_report
+from automation.html_invoice_helpers import parse_mhtml_from_string, sniff_format
+from lxml import html as lxml_html
+from app.db import get_db_item_as_dict, get_engine, update_db_row_by_dict, unwrap_db_result
+from .config_loader import get_private_dir_path
+from .user_login import login_required
+from .job_manager import get_job_manager
+
+bp = Blueprint("invoice_handlers", __name__, url_prefix="/api")
+
+log = logging.getLogger(__name__)
+
+REPO_ROOT = Path(__file__).resolve().parents[2]
+SECRETS_PATH = REPO_ROOT / "config" / "secrets.json"
+
+
+def _gmail_token_path() -> Path:
+    """
+    Resolve the Gmail OAuth token cache location, honoring the optional private_dir hint.
+    """
+    private_dir = get_private_dir_path()
+    if private_dir is not None:
+        # Keep the token beside other private runtime artifacts when configured.
+        return Path(private_dir) / "gmail_token.json"
+    return SECRETS_PATH.with_name("gmail_token.json")
+
+
+def _load_gmail_token() -> Dict[str, Any]:
+    token_path = _gmail_token_path()
+
+    if token_path.exists():
+        raw_token = token_path.read_text(encoding="utf-8")
+        try:
+            token_data = json.loads(raw_token)
+        except json.JSONDecodeError as exc:
+            raise ValueError(
+                f"Invalid JSON content in Gmail token file at {token_path}"
+            ) from exc
+        if not isinstance(token_data, dict):
+            raise ValueError("gmail_token.json must contain a JSON object with OAuth credentials")
+        return token_data
+
+    if not SECRETS_PATH.exists():
+        raise FileNotFoundError(f"Missing secrets file at {SECRETS_PATH}")
+
+    data = json.loads(SECRETS_PATH.read_text(encoding="utf-8"))
+    token = data.get("gmail_api_token")
+    if not isinstance(token, dict):
+        raise ValueError("gmail_api_token must be a JSON object containing OAuth credentials")
+    return token
+
+
+def _build_gmail_service() -> Any:
+    token_path = _gmail_token_path()
+    token_info = _load_gmail_token()
+
+    try:
+        from google.auth.transport.requests import Request
+        from google.oauth2.credentials import Credentials
+        from googleapiclient.discovery import build
+    except ImportError as exc:  # pragma: no cover - dependency provided in runtime env
+        raise RuntimeError("Google API client libraries are required to poll Gmail") from exc
+
+    scopes = token_info.get("scopes")
+    if not scopes:
+        scopes = ["https://www.googleapis.com/auth/gmail.readonly"]
+
+    creds = Credentials.from_authorized_user_info(token_info, scopes=scopes)
+
+    persist_token = not token_path.exists()
+
+    if not creds.valid:
+        if creds.expired and creds.refresh_token:
+            creds.refresh(Request())
+        persist_token = True
+
+    if persist_token:
+        token_path.parent.mkdir(parents=True, exist_ok=True)
+        token_path.write_text(creds.to_json(), encoding="utf-8")
+
+    return build("gmail", "v1", credentials=creds)
+
+
+def _fetch_seen_ids() -> Sequence[str]:
+    engine = get_engine()
+    try:
+        with engine.connect() as conn:
+            result = conn.execute(text("SELECT email_uuid FROM gmail_seen"))
+            return [str(row[0]) for row in result if row[0] is not None]
+    except Exception:
+        log.exception("Failed to load gmail_seen entries; treating as empty set")
+        return []
+
+
+def _normalize_gmail_id(message_id: Optional[str]) -> Optional[str]:
+    if not message_id:
+        return message_id
+
+    cleaned = message_id.strip()
+    hex_candidate = cleaned.replace("-", "")
+    hex_chars = set("0123456789abcdefABCDEF")
+    if 16 <= len(hex_candidate) <= 32 and set(hex_candidate).issubset(hex_chars):
+        try:
+            padded = hex_candidate.rjust(32, "0")
+            return str(uuid.UUID(padded))
+        except Exception:
+            log.debug("Message id %s looked hex-like but failed UUID normalization", message_id)
+    return cleaned
+
+
+def _determine_lookback_days() -> int:
+    engine = get_engine()
+    try:
+        with engine.connect() as conn:
+            row = conn.execute(
+                text("SELECT date_seen FROM gmail_seen ORDER BY date_seen DESC LIMIT 1")
+            ).first()
+    except Exception:
+        log.exception("Failed to query gmail_seen for last seen date; defaulting to 7 days")
+        return 7
+
+    if not row or not row[0]:
+        return 7
+
+    last_seen = row[0]
+    if isinstance(last_seen, datetime):
+        last_dt = last_seen
+    elif isinstance(last_seen, date):
+        last_dt = datetime.combine(last_seen, datetime.min.time(), tzinfo=timezone.utc)
+    else:
+        last_dt = datetime.now(timezone.utc)
+
+    if last_dt.tzinfo is None:
+        last_dt = last_dt.replace(tzinfo=timezone.utc)
+
+    now = datetime.now(timezone.utc)
+    days_since = max(0, (now - last_dt).days)
+    return days_since + 7
+
+
+def _parse_email_date(header_value: Optional[str]) -> datetime:
+    if not header_value:
+        return datetime.now(timezone.utc)
+
+    try:
+        parsed = parsedate_to_datetime(header_value)
+    except (TypeError, ValueError):
+        parsed = None
+
+    if parsed is None:
+        return datetime.now(timezone.utc)
+
+    if parsed.tzinfo is None:
+        parsed = parsed.replace(tzinfo=timezone.utc)
+    return parsed.astimezone(timezone.utc)
+
+
+def _unwrap_db_payload(response: Any) -> Tuple[Dict[str, Any], str]:
+    _, _, reply_obj, row_dict, _, message_text = unwrap_db_result(response)
+    payload = row_dict if row_dict else reply_obj
+    return payload, message_text
+
+
+def _serialize_invoice_row(row: Dict[str, Any]) -> Dict[str, Any]:
+    data = dict(row)
+    raw_id = data.get("id")
+    if raw_id is not None:
+        try:
+            data["id"] = str(raw_id)
+        except Exception:
+            pass
+    for key in ("date", "snooze"):
+        value = data.get(key)
+        if hasattr(value, "isoformat"):
+            try:
+                data[key] = value.isoformat()
+            except Exception:
+                pass
+    return data
+
+def _condense_dom_report(report: Dict[str, Any]) -> str:
+    summary: List[Dict[str, str]] = []
+    candidates = report.get("top_candidates") if isinstance(report, dict) else None
+    if not isinstance(candidates, list):
+        candidates = []
+
+    for item in candidates:
+        if not isinstance(item, dict):
+            continue
+
+        url = (item.get("url") or "").strip()
+        preview_text = (item.get("preview_text") or "").strip()
+        anchor_text = (item.get("anchor_text") or "").strip()
+
+        chosen_text = ""
+        if url:
+            chosen_text = anchor_text if len(anchor_text) >= 12 else preview_text
+            if len(chosen_text) < 12:
+                chosen_text = ""
+        else:
+            if len(preview_text) >= 12:
+                chosen_text = preview_text
+
+        if chosen_text or url:
+            summary.append({
+                "text": chosen_text if chosen_text else "",
+                "url": url,
+            })
+
+    return json.dumps(summary, ensure_ascii=False)
+
+
+def _handle_gmail_message(msg: Dict[str, Any]) -> Dict[str, Any]:
+    headers = {h.get("name", "").lower(): h.get("value", "") for h in msg.get("payload", {}).get("headers", [])}
+    subject = headers.get("subject", "")
+    message_id = msg.get("id")
+    normalized_id = _normalize_gmail_id(message_id)
+
+    content = extract_text_content(msg.get("payload", {}))
+    html_body = content.get("html") or ""
+    text_body = content.get("text") or ""
+
+    order_number = None
+    order_url = None
+    if subject:
+        order_number = extract_order_number(subject)
+    if not order_number and html_body:
+        order_number, order_url = extract_order_number_and_url(html_body)
+    if not order_number:
+        order_number = extract_order_number(text_body)
+
+    if order_number:
+        order_number = order_number.strip()
+
+    email_date = _parse_email_date(headers.get("date"))
+
+    invoice_id: Optional[str] = None
+    invoice_error: Optional[str] = None
+
+    auto_summary = "[]"
+    if html_body:
+        try:
+            report, _ = analyze_dom_report(html_body)
+            auto_summary = _condense_dom_report(report)
+        except Exception:
+            log.exception("Failed to generate DOM auto-summary for Gmail message")
+            auto_summary = "[]"
+
+    if order_number:
+        gmail_url = f"https://mail.google.com/mail/u/0/#all/{message_id}"
+        urls_value = gmail_url
+        if order_url:
+            urls_value = f"{urls_value};{order_url}"
+
+        invoice_payload: Dict[str, Any] = {
+            "date": email_date,
+            "order_number": order_number,
+            "shop_name": "",  # TODO: derive a shop/sender name from the message metadata.
+            "urls": urls_value,
+            "subject": subject,
+            "html": html_body or text_body,
+            "notes": "",
+            "has_been_processed": False,
+            "auto_summary": auto_summary,
+            "snooze": datetime.now(timezone.utc),
+            "is_deleted": False,
+        }
+
+        engine = get_engine()
+        (
+            invoice_status,
+            invoice_failed,
+            _invoice_reply,
+            invoice_row,
+            invoice_pk,
+            invoice_message,
+        ) = unwrap_db_result(
+            update_db_row_by_dict(engine, "invoices", "new", invoice_payload, fuzzy=False)
+        )
+        if invoice_failed:
+            invoice_error = invoice_message
+            log.error("Failed to insert invoice for Gmail message %s: %s", message_id, invoice_message)
+        else:
+            invoice_id = invoice_pk or invoice_row.get("id")
+
+    gmail_payload: Dict[str, Any] = {
+        "email_uuid": normalized_id or message_id,
+        "date_seen": email_date,
+    }
+    if invoice_id:
+        gmail_payload["invoice_id"] = invoice_id
+
+    engine = get_engine()
+    (
+        gmail_status,
+        gmail_failed,
+        _gmail_reply,
+        _gmail_row,
+        _gmail_pk,
+        gmail_message,
+    ) = unwrap_db_result(
+        update_db_row_by_dict(engine, "gmail_seen", "new", gmail_payload, fuzzy=False)
+    )
+    if gmail_failed:
+        log.error("Failed to insert gmail_seen row for message %s: %s", message_id, gmail_message)
+
+    status = "invoice_created" if invoice_id else ("invoice_failed" if invoice_error else "no_order_number")
+
+    return {
+        "message_id": message_id,
+        "normalized_id": normalized_id,
+        "order_number": order_number,
+        "invoice_id": invoice_id,
+        "email_date": email_date.isoformat(),
+        "invoice_error": invoice_error,
+        "gmail_status": gmail_status,
+        "status": status,
+    }
+
+def _ingest_invoice_file(file_storage: FileStorage) -> Dict[str, Any]:
+    """Prepare metadata for a single uploaded invoice/email file."""
+
+    filename = file_storage.filename or ""
+    try:
+        raw_payload = file_storage.read()
+    except Exception:
+        log.exception("Failed to read uploaded invoice file %s", filename)
+        return {
+            "filename": filename,
+            "status": "read_error",
+            "order_number": None,
+            "invoice_error": "Unable to read uploaded file.",
+        }
+    finally:
+        try:
+            file_storage.stream.seek(0)
+        except Exception:
+            pass
+
+    if isinstance(raw_payload, str):
+        html_body = raw_payload
+    else:
+        html_body = ""
+        if raw_payload:
+            for encoding in ("utf-8", "utf-16", "latin-1"):
+                try:
+                    html_body = raw_payload.decode(encoding)
+                    break
+                except UnicodeDecodeError:
+                    continue
+            if not html_body:
+                html_body = raw_payload.decode("utf-8", errors="ignore")
+
+    html_body = (html_body or "").lstrip("\ufeff")
+
+    sniffed_format: Optional[str] = None
+    if html_body:
+        try:
+            sniffed_format = sniff_format(html_body)
+        except Exception:
+            log.exception(
+                "Failed to determine uploaded invoice format for %s",
+                filename,
+            )
+            sniffed_format = None
+
+    if sniffed_format == "mhtml":
+        try:
+            parsed_root = parse_mhtml_from_string(html_body)
+            html_body = lxml_html.tostring(parsed_root, encoding="unicode")
+        except Exception:
+            log.exception(
+                "Failed to extract HTML from MHTML invoice %s",
+                filename,
+            )
+
+    if not html_body.strip():
+        return {
+            "filename": filename,
+            "status": "empty_file",
+            "order_number": None,
+        }
+
+    order_number: Optional[str]
+    order_url: Optional[str]
+    dom_report_available = False
+    dom_report: Optional[Dict[str, Any]] = None
+
+    order_number, order_url = extract_order_number_and_url(html_body)
+    if not order_number:
+        order_number = extract_order_number(html_body)
+        order_url = order_url or ""
+
+    if order_number:
+        order_number = order_number.strip()
+
+    auto_summary = "[]"
+    if html_body:
+        try:
+            report, _ = analyze_dom_report(html_body)
+            dom_report = report
+            auto_summary = _condense_dom_report(report)
+            dom_report_available = True
+        except Exception:
+            log.exception(
+                "Failed to generate DOM auto-summary for uploaded invoice %s",
+                filename,
+            )
+            auto_summary = "[]"
+
+    invoice_id: Optional[str] = None
+    invoice_error: Optional[str] = None
+    invoice_status: Optional[int] = None
+
+    if order_number:
+        urls_value = order_url or ""
+        now = datetime.now(timezone.utc)
+        invoice_payload: Dict[str, Any] = {
+            "date": now,
+            "order_number": order_number,
+            "shop_name": "",
+            "urls": urls_value,
+            "subject": "",
+            "html": html_body,
+            "notes": f"Uploaded via invoice_upload: {filename}",
+            "has_been_processed": False,
+            "auto_summary": auto_summary,
+            "snooze": now,
+            "is_deleted": False,
+        }
+
+        engine = get_engine()
+        (
+            invoice_status,
+            invoice_failed,
+            _invoice_reply,
+            invoice_row,
+            invoice_pk,
+            invoice_message,
+        ) = unwrap_db_result(
+            update_db_row_by_dict(engine, "invoices", "new", invoice_payload, fuzzy=False)
+        )
+        if invoice_failed:
+            invoice_error = invoice_message
+            log.error(
+                "Failed to insert invoice for uploaded file %s: %s",
+                filename,
+                invoice_message,
+            )
+        else:
+            invoice_id = invoice_pk or invoice_row.get("id")
+
+    status = "invoice_created" if invoice_id else (
+        "invoice_failed" if invoice_error else "no_order_number"
+    )
+
+    result: Dict[str, Any] = {
+        "filename": filename,
+        "status": status,
+        "order_number": order_number,
+        "order_url": order_url or "",
+        "auto_summary": auto_summary,
+        "dom_report_available": dom_report_available,
+    }
+    if dom_report is not None:
+        result["dom_report"] = dom_report
+    if invoice_id:
+        result["invoice_id"] = invoice_id
+    if invoice_error:
+        result["invoice_error"] = invoice_error
+    if invoice_status is not None:
+        result["invoice_status"] = invoice_status
+
+    return result
+
+
+@bp.route("/getinvoice", methods=["POST"])
+@login_required
+def get_invoice_api() -> Any:
+    payload = request.get_json(silent=True) or {}
+    if not isinstance(payload, dict):
+        return jsonify({"error": "Invoice UUID is required."}), 400
+    invoice_uuid = payload.get("uuid") or payload.get("id")
+    if isinstance(invoice_uuid, str):
+        invoice_uuid = invoice_uuid.strip()
+    if not invoice_uuid:
+        return jsonify({"error": "Invoice UUID is required."}), 400
+    engine = get_engine()
+    try:
+        invoice_row = get_db_item_as_dict(engine, "invoices", invoice_uuid)
+    except LookupError:
+        return jsonify({"error": "Invoice not found."}), 404
+    except ValueError:
+        return jsonify({"error": "Invalid invoice UUID."}), 400
+    except Exception:
+        log.exception("Failed to load invoice %s", invoice_uuid)
+        return jsonify({"error": "Failed to load invoice."}), 500
+    return jsonify(_serialize_invoice_row(invoice_row)), 200
+
+
+@bp.route("/setinvoice", methods=["POST"])
+@login_required
+def set_invoice_api() -> Any:
+    payload = request.get_json(silent=True) or {}
+    if not isinstance(payload, dict):
+        return jsonify({"error": "Invoice payload must be an object."}), 400
+    invoice_uuid = payload.get("id") or payload.get("uuid")
+    if isinstance(invoice_uuid, str):
+        invoice_uuid = invoice_uuid.strip()
+    cleaned_payload = dict(payload)
+    cleaned_payload.pop("uuid", None)
+    if "id" in cleaned_payload:
+        raw_id = cleaned_payload["id"]
+        if raw_id is None or (isinstance(raw_id, str) and not raw_id.strip()):
+            cleaned_payload.pop("id", None)
+    for key in ("date", "snooze"):
+        value = cleaned_payload.get(key)
+        if isinstance(value, str) and not value.strip():
+            cleaned_payload[key] = None
+    engine = get_engine()
+    target_uuid = invoice_uuid if invoice_uuid else "new"
+    update_result = update_db_row_by_dict(
+        engine,
+        "invoices",
+        target_uuid,
+        cleaned_payload,
+        fuzzy=False,
+    )
+    (
+        status_code,
+        is_error,
+        reply_obj,
+        invoice_row,
+        primary_key,
+        _message_text,
+    ) = unwrap_db_result(update_result)
+    if is_error:
+        return jsonify(reply_obj), status_code
+
+    invoice_id = primary_key or invoice_row.get("id")
+    if not invoice_id and invoice_uuid:
+        lowered = str(invoice_uuid).lower()
+        if lowered not in {"new", "insert"}:
+            invoice_id = invoice_uuid
+    if not invoice_id:
+        invoice_id = cleaned_payload.get("id")
+
+    reloaded_row = None
+    if invoice_id:
+        try:
+            reloaded_row = get_db_item_as_dict(engine, "invoices", invoice_id)
+        except Exception:
+            log.exception("Invoice %s saved but failed to reload", invoice_id)
+            reloaded_row = None
+    final_row = reloaded_row or invoice_row or dict(cleaned_payload)
+    if invoice_id:
+        final_row.setdefault("id", invoice_id)
+    return jsonify(_serialize_invoice_row(final_row)), status_code
+
+
+def _check_email_task(_context: Dict[str, Any]) -> Dict[str, Any]:
+    log.info("Mailbox check requested")
+    try:
+        service = _build_gmail_service()
+    except Exception as exc:
+        log.exception("Unable to initialise Gmail client")
+        raise RuntimeError("Failed to initialise Gmail client.") from exc
+
+    lookback_days = _determine_lookback_days()
+    query = gmail_date_x_days_query(lookback_days)
+
+    try:
+        message_ids = list_message_ids(service, query)
+    except Exception as exc:
+        log.exception("Unable to list Gmail messages for query %s", query)
+        raise RuntimeError("Failed to query Gmail.") from exc
+
+    seen_ids = list(_fetch_seen_ids())
+    seen_normalized = {_normalize_gmail_id(value) for value in seen_ids if value}
+
+    new_ids: List[str] = []
+    for mid in message_ids:
+        normalized = _normalize_gmail_id(mid)
+        if mid in seen_ids or (normalized and normalized in seen_normalized):
+            continue
+        new_ids.append(mid)
+
+    processed: List[Dict[str, Any]] = []
+    for mid in new_ids:
+        try:
+            msg = get_full_message(service, mid)
+        except Exception as exc:
+            log.exception("Failed to fetch Gmail message %s", mid)
+            processed.append({"message_id": mid, "status": "fetch_error", "error": str(exc)})
+            continue
+
+        try:
+            result = _handle_gmail_message(msg)
+            processed.append(result)
+        except Exception as exc:
+            log.exception("Failed to process Gmail message %s", mid)
+            processed.append({"message_id": mid, "status": "processing_error", "error": str(exc)})
+
+    summary = {
+        "ok": True,
+        "queried_days": lookback_days,
+        "query": query,
+        "checked": len(message_ids),
+        "new_messages": len(new_ids),
+        "processed": processed,
+    }
+
+    return summary
+
+
+def _invoice_upload_task(context: Dict[str, Any]) -> Dict[str, Any]:
+    files = context.get("files")
+    if not isinstance(files, list) or len(files) == 0:
+        raise ValueError("No invoice files provided.")
+
+    processed: List[Dict[str, Any]] = []
+    for entry in files:
+        if not isinstance(entry, dict):
+            continue
+        filename = str(entry.get("filename") or "")
+        read_error = entry.get("read_error")
+        if read_error:
+            processed.append({
+                "filename": filename,
+                "status": "read_error",
+                "order_number": None,
+                "invoice_error": "Unable to read uploaded file.",
+                "error": str(read_error),
+            })
+            continue
+
+        raw_data = entry.get("data")
+        if raw_data is None:
+            processed.append({
+                "filename": filename,
+                "status": "read_error",
+                "order_number": None,
+                "invoice_error": "Unable to read uploaded file.",
+            })
+            continue
+
+        try:
+            if isinstance(raw_data, str):
+                raw_bytes = raw_data.encode("utf-8")
+            else:
+                raw_bytes = bytes(raw_data)
+        except Exception as exc:
+            log.exception("Failed to normalise uploaded invoice %s", filename)
+            processed.append({
+                "filename": filename,
+                "status": "processing_error",
+                "error": str(exc),
+            })
+            continue
+
+        storage = FileStorage(
+            stream=io.BytesIO(raw_bytes),
+            filename=filename,
+            content_type=entry.get("content_type") or "application/octet-stream",
+        )
+        try:
+            result = _ingest_invoice_file(storage)
+        except Exception as exc:
+            log.exception(
+                "Failed to ingest uploaded invoice %s",
+                filename,
+            )
+            result = {
+                "filename": filename,
+                "status": "processing_error",
+                "error": str(exc),
+            }
+        processed.append(result)
+
+    created = sum(1 for item in processed if item.get("status") == "invoice_created")
+    failure_statuses = {"invoice_failed", "processing_error", "read_error"}
+    failed = sum(1 for item in processed if item.get("status") in failure_statuses)
+    missing = sum(1 for item in processed if item.get("status") == "no_order_number")
+    empty = sum(1 for item in processed if item.get("status") == "empty_file")
+
+    summary = {
+        "ok": failed == 0,
+        "processed": processed,
+        "created": created,
+        "failed": failed,
+        "missing_order_number": missing,
+        "empty_files": empty,
+    }
+
+    return summary
+
+
+def _analyze_invoice_html_task(context: Dict[str, Any]) -> Dict[str, Any]:
+    invoice_uuid = str(context.get("invoice_uuid") or "").strip()
+    html_chunk = context.get("html")
+
+    if not invoice_uuid:
+        raise ValueError("Invoice UUID is required.")
+
+    if not isinstance(html_chunk, str) or not html_chunk.strip():
+        raise ValueError("HTML content is required.")
+
+    try:
+        fragment_parent = lxml_html.fragment_fromstring(html_chunk, create_parent=True)
+    except Exception as exc:
+        log.exception("Failed to parse HTML fragment for invoice %s", invoice_uuid)
+        raise RuntimeError("Provided HTML could not be parsed.") from exc
+
+    try:
+        report, _ = analyze_dom_report(html_chunk)
+        condensed_summary = _condense_dom_report(report)
+        new_summary_entries = json.loads(condensed_summary)
+    except Exception as exc:
+        log.exception("Failed to analyze HTML fragment for invoice %s", invoice_uuid)
+        raise RuntimeError("Failed to analyze HTML.") from exc
+
+    if not isinstance(new_summary_entries, list):
+        new_summary_entries = []
+
+    engine = get_engine()
+
+    try:
+        invoice_row = get_db_item_as_dict(engine, "invoices", invoice_uuid)
+    except LookupError:
+        raise ValueError("Invoice not found.")
+    except ValueError:
+        raise ValueError("Invalid invoice UUID.")
+    except Exception as exc:
+        log.exception("Failed to load invoice %s", invoice_uuid)
+        raise RuntimeError("Failed to load invoice.") from exc
+
+    existing_summary_raw = invoice_row.get("auto_summary")
+    if isinstance(existing_summary_raw, str) and existing_summary_raw.strip():
+        try:
+            parsed = json.loads(existing_summary_raw)
+            existing_summary_entries = parsed if isinstance(parsed, list) else []
+        except json.JSONDecodeError:
+            existing_summary_entries = []
+    else:
+        existing_summary_entries = []
+
+    combined_summary_entries = existing_summary_entries + new_summary_entries
+    combined_summary_raw = json.dumps(combined_summary_entries, ensure_ascii=False)
+
+    existing_html = invoice_row.get("html") or ""
+
+    if not str(existing_html).strip():
+        updated_html = html_chunk
+    else:
+        try:
+            existing_root = lxml_html.fromstring(str(existing_html))
+        except Exception as exc:
+            log.exception("Failed to parse stored HTML for invoice %s", invoice_uuid)
+            raise RuntimeError("Stored invoice HTML is invalid.") from exc
+
+        if fragment_parent.text:
+            if len(existing_root):
+                last_child = existing_root[-1]
+                last_child.tail = (last_child.tail or "") + fragment_parent.text
+            else:
+                existing_root.text = (existing_root.text or "") + fragment_parent.text
+
+        for child in list(fragment_parent):
+            existing_root.append(child)
+
+        if fragment_parent.tail:
+            if len(existing_root):
+                last_child = existing_root[-1]
+                last_child.tail = (last_child.tail or "") + fragment_parent.tail
+            else:
+                existing_root.text = (existing_root.text or "") + fragment_parent.tail
+
+        updated_html = lxml_html.tostring(existing_root, encoding="unicode")
+
+    update_payload = {
+        "id": invoice_row.get("id") or invoice_uuid,
+        "auto_summary": combined_summary_raw,
+        "html": updated_html,
+    }
+
+    update_result = update_db_row_by_dict(
+        engine, "invoices", invoice_uuid, update_payload, fuzzy=False
+    )
+    (
+        status_code,
+        is_error,
+        reply_obj,
+        row_data,
+        primary_key,
+        _message_text,
+    ) = unwrap_db_result(update_result)
+
+    if is_error:
+        message = "Failed to update invoice."
+        if isinstance(reply_obj, dict):
+            message = (
+                reply_obj.get("error")
+                or reply_obj.get("message")
+                or json.dumps(reply_obj, ensure_ascii=False)
+            )
+        else:
+            message = str(reply_obj)
+        raise RuntimeError(message or "Failed to update invoice.")
+
+    try:
+        updated_invoice = get_db_item_as_dict(engine, "invoices", invoice_uuid)
+    except Exception:
+        log.exception("Updated invoice %s saved but failed to reload", invoice_uuid)
+        fallback_invoice = dict(row_data) if row_data else {"id": primary_key or invoice_uuid}
+        fallback_invoice.setdefault("auto_summary", combined_summary_raw)
+        fallback_invoice.setdefault("html", updated_html)
+        updated_invoice = fallback_invoice
+
+    return {"ok": True, "invoice": updated_invoice}
+@bp.route("/checkemail", methods=["POST"])
+@login_required
+def check_email() -> Any:
+    try:
+        manager = get_job_manager(current_app)
+        job_id = manager.start_job(_check_email_task, {})
+    except Exception as exc:
+        log.exception("Failed to enqueue mailbox check job")
+        return jsonify({"ok": False, "error": str(exc)}), 503
+
+    return jsonify({"job_id": job_id})
+
+
+@bp.route("/invoiceupload", methods=["POST"])
+@login_required
+def invoice_upload() -> Any:
+    files = request.files.getlist("files") or request.files.getlist("file")
+
+    context_files: List[Dict[str, Any]] = []
+    for storage in files:
+        if not storage:
+            continue
+        filename = storage.filename or ""
+        content_type = storage.content_type or "application/octet-stream"
+        read_error: Optional[str] = None
+        data_bytes: Optional[bytes] = None
+        try:
+            raw_data = storage.read()
+            if isinstance(raw_data, bytes):
+                data_bytes = raw_data
+            elif isinstance(raw_data, str):
+                data_bytes = raw_data.encode("utf-8")
+            else:
+                data_bytes = bytes(raw_data)
+        except Exception as exc:
+            read_error = str(exc)
+            log.exception("Failed to read uploaded invoice %s", filename)
+        finally:
+            try:
+                storage.stream.seek(0)
+            except Exception:
+                pass
+
+        context_files.append(
+            {
+                "filename": filename,
+                "content_type": content_type,
+                "data": data_bytes,
+                "read_error": read_error,
+            }
+        )
+
+    try:
+        manager = get_job_manager(current_app)
+        job_id = manager.start_job(_invoice_upload_task, {"files": context_files})
+    except Exception as exc:
+        log.exception("Failed to enqueue invoice upload job")
+        return jsonify({"error": str(exc)}), 503
+
+    return jsonify({"job_id": job_id})
+
+
+@bp.route("/analyzeinvoicehtml", methods=["POST"])
+@login_required
+def analyze_invoice_html() -> Any:
+    payload = request.get_json(silent=True) or {}
+    invoice_uuid = payload.get("uuid") or payload.get("invoice_uuid")
+    html_chunk = payload.get("html")
+
+    context = {
+        "invoice_uuid": None if invoice_uuid is None else str(invoice_uuid),
+        "html": html_chunk,
+    }
+
+    try:
+        manager = get_job_manager(current_app)
+        job_id = manager.start_job(_analyze_invoice_html_task, context)
+    except Exception as exc:
+        log.exception("Failed to enqueue invoice HTML analysis job")
+        return jsonify({"ok": False, "error": str(exc)}), 503
+
+    return jsonify({"job_id": job_id})