--- conflicted
+++ resolved
@@ -1,368 +1,341 @@
-from __future__ import annotations
-
-<<<<<<< HEAD
-import json
-import logging
-import uuid
-from datetime import date, datetime, timezone
-from email.utils import parsedate_to_datetime
-from pathlib import Path
-from typing import Any, Dict, List, Optional, Sequence
-
-from flask import Blueprint, jsonify, request
-from sqlalchemy import text
-from werkzeug.datastructures import FileStorage
-
-from automation.gmail_proc import (
-    extract_text_content,
-    get_full_message,
-    gmail_date_x_days_query,
-    list_message_ids,
-)
-from automation.order_num_extract import extract_order_number, extract_order_number_and_url
-from app.db import get_engine, update_db_row_by_dict
-
-=======
-from typing import Any, Dict, List
-
-from flask import Blueprint, jsonify, request
-from werkzeug.datastructures import FileStorage
-
->>>>>>> 12e7e9e6
-from .user_login import login_required
-
-bp = Blueprint("invoice_handlers", __name__, url_prefix="/api")
-
-<<<<<<< HEAD
-log = logging.getLogger(__name__)
-
-REPO_ROOT = Path(__file__).resolve().parents[2]
-SECRETS_PATH = REPO_ROOT / "config" / "secrets.json"
-
-
-def _load_gmail_token() -> Dict[str, Any]:
-    if not SECRETS_PATH.exists():
-        raise FileNotFoundError(f"Missing secrets file at {SECRETS_PATH}")
-
-    data = json.loads(SECRETS_PATH.read_text(encoding="utf-8"))
-    token = data.get("gmail_api_token")
-    if not isinstance(token, dict):
-        raise ValueError("gmail_api_token must be a JSON object containing OAuth credentials")
-    return token
-
-
-def _build_gmail_service() -> Any:
-    token_info = _load_gmail_token()
-
-    try:
-        from google.auth.transport.requests import Request
-        from google.oauth2.credentials import Credentials
-        from googleapiclient.discovery import build
-    except ImportError as exc:  # pragma: no cover - dependency provided in runtime env
-        raise RuntimeError("Google API client libraries are required to poll Gmail") from exc
-
-    scopes = token_info.get("scopes")
-    if not scopes:
-        scopes = ["https://www.googleapis.com/auth/gmail.readonly"]
-
-    creds = Credentials.from_authorized_user_info(token_info, scopes=scopes)
-    if creds.expired and creds.refresh_token:
-        creds.refresh(Request())
-
-    return build("gmail", "v1", credentials=creds)
-
-
-def _fetch_seen_ids() -> Sequence[str]:
-    engine = get_engine()
-    try:
-        with engine.connect() as conn:
-            result = conn.execute(text("SELECT email_uuid FROM gmail_seen"))
-            return [str(row[0]) for row in result if row[0] is not None]
-    except Exception:
-        log.exception("Failed to load gmail_seen entries; treating as empty set")
-        return []
-
-
-def _normalize_gmail_id(message_id: Optional[str]) -> Optional[str]:
-    if not message_id:
-        return message_id
-
-    cleaned = message_id.strip()
-    hex_candidate = cleaned.replace("-", "")
-    hex_chars = set("0123456789abcdefABCDEF")
-    if 16 <= len(hex_candidate) <= 32 and set(hex_candidate).issubset(hex_chars):
-        try:
-            padded = hex_candidate.rjust(32, "0")
-            return str(uuid.UUID(padded))
-        except Exception:
-            log.debug("Message id %s looked hex-like but failed UUID normalization", message_id)
-    return cleaned
-
-
-def _determine_lookback_days() -> int:
-    engine = get_engine()
-    try:
-        with engine.connect() as conn:
-            row = conn.execute(
-                text("SELECT date_seen FROM gmail_seen ORDER BY date_seen DESC LIMIT 1")
-            ).first()
-    except Exception:
-        log.exception("Failed to query gmail_seen for last seen date; defaulting to 7 days")
-        return 7
-
-    if not row or not row[0]:
-        return 7
-
-    last_seen = row[0]
-    if isinstance(last_seen, datetime):
-        last_dt = last_seen
-    elif isinstance(last_seen, date):
-        last_dt = datetime.combine(last_seen, datetime.min.time(), tzinfo=timezone.utc)
-    else:
-        last_dt = datetime.now(timezone.utc)
-
-    if last_dt.tzinfo is None:
-        last_dt = last_dt.replace(tzinfo=timezone.utc)
-
-    now = datetime.now(timezone.utc)
-    days_since = max(0, (now - last_dt).days)
-    return days_since + 7
-
-
-def _parse_email_date(header_value: Optional[str]) -> datetime:
-    if not header_value:
-        return datetime.now(timezone.utc)
-
-    try:
-        parsed = parsedate_to_datetime(header_value)
-    except (TypeError, ValueError):
-        parsed = None
-
-    if parsed is None:
-        return datetime.now(timezone.utc)
-
-    if parsed.tzinfo is None:
-        parsed = parsed.replace(tzinfo=timezone.utc)
-    return parsed.astimezone(timezone.utc)
-
-
-def _unwrap_db_payload(response: Any) -> Dict[str, Any]:
-    if hasattr(response, "get_json"):
-        try:
-            payload = response.get_json()
-        except Exception:
-            payload = {}
-    elif isinstance(response, dict):
-        payload = response
-    else:
-        payload = {}
-
-    if isinstance(payload, dict):
-        data = payload.get("data")
-        if isinstance(data, dict):
-            return data
-    return payload if isinstance(payload, dict) else {}
-
-
-def _handle_gmail_message(msg: Dict[str, Any]) -> Dict[str, Any]:
-    headers = {h.get("name", "").lower(): h.get("value", "") for h in msg.get("payload", {}).get("headers", [])}
-    subject = headers.get("subject", "")
-    message_id = msg.get("id")
-    normalized_id = _normalize_gmail_id(message_id)
-
-    content = extract_text_content(msg.get("payload", {}))
-    html_body = content.get("html") or ""
-    text_body = content.get("text") or ""
-
-    order_number = None
-    order_url = None
-    if html_body:
-        order_number, order_url = extract_order_number_and_url(html_body)
-    if not order_number:
-        order_number = extract_order_number(subject) or extract_order_number(text_body)
-
-    if order_number:
-        order_number = order_number.strip()
-
-    email_date = _parse_email_date(headers.get("date"))
-
-    invoice_id: Optional[str] = None
-    invoice_error: Optional[str] = None
-
-    if order_number:
-        gmail_url = f"https://mail.google.com/mail/u/0/#all/{message_id}"
-        urls_value = gmail_url
-        if order_url:
-            urls_value = f"{urls_value};{order_url}"
-
-        invoice_payload: Dict[str, Any] = {
-            "date": email_date,
-            "order_number": order_number,
-            "shop_name": "",  # TODO: derive a shop/sender name from the message metadata.
-            "urls": urls_value,
-            "subject": subject,
-            "html": html_body or text_body,
-            "notes": "",
-            "has_been_processed": False,
-            "snooze": datetime.now(timezone.utc),
-            "is_deleted": False,
-        }
-
-        engine = get_engine()
-        invoice_resp, invoice_status = update_db_row_by_dict(engine, "invoices", "new", invoice_payload, fuzzy=False)
-        if invoice_status >= 400:
-            payload = _unwrap_db_payload(invoice_resp)
-            try:
-                invoice_error = json.dumps(payload)
-            except TypeError:
-                invoice_error = str(payload)
-            log.error("Failed to insert invoice for Gmail message %s: %s", message_id, invoice_error)
-        else:
-            payload = _unwrap_db_payload(invoice_resp)
-            invoice_id = payload.get("id") if isinstance(payload, dict) else None
-
-    gmail_payload: Dict[str, Any] = {
-        "email_uuid": normalized_id or message_id,
-        "date_seen": email_date,
-        "url1": None,
-        "url2": None,
-    }
-    if invoice_id:
-        gmail_payload["invoice_id"] = invoice_id
-
-    engine = get_engine()
-    gmail_resp, gmail_status = update_db_row_by_dict(engine, "gmail_seen", "new", gmail_payload, fuzzy=False)
-    if gmail_status >= 400:
-        payload = _unwrap_db_payload(gmail_resp)
-        log.error("Failed to insert gmail_seen row for message %s: %s", message_id, payload)
-
-    status = "invoice_created" if invoice_id else ("invoice_failed" if invoice_error else "no_order_number")
-
-    return {
-        "message_id": message_id,
-        "normalized_id": normalized_id,
-        "order_number": order_number,
-        "invoice_id": invoice_id,
-        "email_date": email_date.isoformat(),
-        "invoice_error": invoice_error,
-        "gmail_status": gmail_status,
-        "status": status,
-    }
-
-=======
->>>>>>> 12e7e9e6
-
-def _ingest_invoice_file(file_storage: FileStorage) -> Dict[str, Any]:
-    """Prepare metadata for a single uploaded invoice/email file.
-
-    TODO: Parse MIME and HTML structures similar to backend/automation/gmail_proc.py.
-    TODO: Reuse backend/automation/order_num_extract.py heuristics to derive order identifiers.
-    TODO: Map parsed fields into the invoice tables defined in backend/schemas/schema.sql.
-    """
-    return {
-        "filename": file_storage.filename or "",
-        "status": "pending",
-        "notes": "TODO: implement invoice ingestion pipeline.",
-    }
-
-
-@bp.route("/checkemail", methods=["POST"])
-@login_required
-def check_email() -> Any:
-<<<<<<< HEAD
-    log.info("Mailbox check requested")
-
-    try:
-        service = _build_gmail_service()
-    except Exception as exc:
-        log.exception("Unable to initialise Gmail client")
-        return jsonify({"ok": False, "error": "Failed to initialise Gmail client", "detail": str(exc)}), 500
-
-    lookback_days = _determine_lookback_days()
-    query = gmail_date_x_days_query(lookback_days)
-
-    try:
-        message_ids = list_message_ids(service, query)
-    except Exception as exc:  # pragma: no cover - network interaction
-        log.exception("Unable to list Gmail messages for query %s", query)
-        return jsonify({"ok": False, "error": "Failed to query Gmail", "detail": str(exc)}), 502
-
-    seen_ids = list(_fetch_seen_ids())
-    seen_normalized = {_normalize_gmail_id(value) for value in seen_ids if value}
-
-    new_ids: List[str] = []
-    for mid in message_ids:
-        normalized = _normalize_gmail_id(mid)
-        if mid in seen_ids or (normalized and normalized in seen_normalized):
-            continue
-        new_ids.append(mid)
-
-    processed: List[Dict[str, Any]] = []
-    for mid in new_ids:
-        try:
-            msg = get_full_message(service, mid)
-        except Exception as exc:  # pragma: no cover - network interaction
-            log.exception("Failed to fetch Gmail message %s", mid)
-            processed.append({"message_id": mid, "status": "fetch_error", "error": str(exc)})
-            continue
-
-        try:
-            result = _handle_gmail_message(msg)
-            processed.append(result)
-        except Exception as exc:
-            log.exception("Failed to process Gmail message %s", mid)
-            processed.append({"message_id": mid, "status": "processing_error", "error": str(exc)})
-
-    summary = {
-        "ok": True,
-        "queried_days": lookback_days,
-        "query": query,
-        "checked": len(message_ids),
-        "new_messages": len(new_ids),
-        "processed": processed,
-    }
-
-    return jsonify(summary)
-=======
-    """Kick off background processing to pull invoices from the mailbox.
-
-    TODO: Use backend/automation/gmail_proc.py to connect to Gmail, download messages, and attachments.
-    TODO: Run backend/automation/order_num_extract.py routines to enrich invoice metadata.
-    TODO: Upsert invoice rows plus email state into the tables defined in backend/schemas/schema.sql.
-    """
-    return jsonify(
-        {
-            "ok": True,
-            "message": "Email check accepted. TODO: wire up mailbox processing pipeline.",
-        }
-    )
->>>>>>> 12e7e9e6
-
-
-@bp.route("/invoiceupload", methods=["POST"])
-@login_required
-def invoice_upload() -> Any:
-    """Accept uploaded invoice files and process them like inbound emails.
-
-    TODO: Support bulk uploads by streaming each file into the same pipeline used for Gmail messages.
-    TODO: Capture missing metadata (sender, subject, timestamps) with sensible defaults when absent.
-    TODO: Persist invoice and attachment records according to backend/schemas/schema.sql.
-    """
-    files = request.files.getlist("files") or request.files.getlist("file")
-    if not files:
-        return jsonify({"error": "No invoice files provided."}), 400
-
-    processed: List[Dict[str, Any]] = []
-    for storage in files:
-        if not storage:
-            continue
-        processed.append(_ingest_invoice_file(storage))
-        # TODO: Persist each result just like a processed Gmail message would be saved.
-
-    return jsonify(
-        {
-            "ok": True,
-            "processed": processed,
-            "message": "Invoice upload accepted. TODO: persist invoices and metadata.",
-        }
-    )
+from __future__ import annotations
+
+import json
+import logging
+import uuid
+from datetime import date, datetime, timezone
+from email.utils import parsedate_to_datetime
+from pathlib import Path
+from typing import Any, Dict, List, Optional, Sequence
+
+from flask import Blueprint, jsonify, request
+from sqlalchemy import text
+from werkzeug.datastructures import FileStorage
+
+from automation.gmail_proc import (
+    extract_text_content,
+    get_full_message,
+    gmail_date_x_days_query,
+    list_message_ids,
+)
+from automation.order_num_extract import extract_order_number, extract_order_number_and_url
+from app.db import get_engine, update_db_row_by_dict
+
+from .user_login import login_required
+
+bp = Blueprint("invoice_handlers", __name__, url_prefix="/api")
+
+log = logging.getLogger(__name__)
+
+REPO_ROOT = Path(__file__).resolve().parents[2]
+SECRETS_PATH = REPO_ROOT / "config" / "secrets.json"
+
+
+def _load_gmail_token() -> Dict[str, Any]:
+    if not SECRETS_PATH.exists():
+        raise FileNotFoundError(f"Missing secrets file at {SECRETS_PATH}")
+
+    data = json.loads(SECRETS_PATH.read_text(encoding="utf-8"))
+    token = data.get("gmail_api_token")
+    if not isinstance(token, dict):
+        raise ValueError("gmail_api_token must be a JSON object containing OAuth credentials")
+    return token
+
+
+def _build_gmail_service() -> Any:
+    token_info = _load_gmail_token()
+
+    try:
+        from google.auth.transport.requests import Request
+        from google.oauth2.credentials import Credentials
+        from googleapiclient.discovery import build
+    except ImportError as exc:  # pragma: no cover - dependency provided in runtime env
+        raise RuntimeError("Google API client libraries are required to poll Gmail") from exc
+
+    scopes = token_info.get("scopes")
+    if not scopes:
+        scopes = ["https://www.googleapis.com/auth/gmail.readonly"]
+
+    creds = Credentials.from_authorized_user_info(token_info, scopes=scopes)
+    if creds.expired and creds.refresh_token:
+        creds.refresh(Request())
+
+    return build("gmail", "v1", credentials=creds)
+
+
+def _fetch_seen_ids() -> Sequence[str]:
+    engine = get_engine()
+    try:
+        with engine.connect() as conn:
+            result = conn.execute(text("SELECT email_uuid FROM gmail_seen"))
+            return [str(row[0]) for row in result if row[0] is not None]
+    except Exception:
+        log.exception("Failed to load gmail_seen entries; treating as empty set")
+        return []
+
+
+def _normalize_gmail_id(message_id: Optional[str]) -> Optional[str]:
+    if not message_id:
+        return message_id
+
+    cleaned = message_id.strip()
+    hex_candidate = cleaned.replace("-", "")
+    hex_chars = set("0123456789abcdefABCDEF")
+    if 16 <= len(hex_candidate) <= 32 and set(hex_candidate).issubset(hex_chars):
+        try:
+            padded = hex_candidate.rjust(32, "0")
+            return str(uuid.UUID(padded))
+        except Exception:
+            log.debug("Message id %s looked hex-like but failed UUID normalization", message_id)
+    return cleaned
+
+
+def _determine_lookback_days() -> int:
+    engine = get_engine()
+    try:
+        with engine.connect() as conn:
+            row = conn.execute(
+                text("SELECT date_seen FROM gmail_seen ORDER BY date_seen DESC LIMIT 1")
+            ).first()
+    except Exception:
+        log.exception("Failed to query gmail_seen for last seen date; defaulting to 7 days")
+        return 7
+
+    if not row or not row[0]:
+        return 7
+
+    last_seen = row[0]
+    if isinstance(last_seen, datetime):
+        last_dt = last_seen
+    elif isinstance(last_seen, date):
+        last_dt = datetime.combine(last_seen, datetime.min.time(), tzinfo=timezone.utc)
+    else:
+        last_dt = datetime.now(timezone.utc)
+
+    if last_dt.tzinfo is None:
+        last_dt = last_dt.replace(tzinfo=timezone.utc)
+
+    now = datetime.now(timezone.utc)
+    days_since = max(0, (now - last_dt).days)
+    return days_since + 7
+
+
+def _parse_email_date(header_value: Optional[str]) -> datetime:
+    if not header_value:
+        return datetime.now(timezone.utc)
+
+    try:
+        parsed = parsedate_to_datetime(header_value)
+    except (TypeError, ValueError):
+        parsed = None
+
+    if parsed is None:
+        return datetime.now(timezone.utc)
+
+    if parsed.tzinfo is None:
+        parsed = parsed.replace(tzinfo=timezone.utc)
+    return parsed.astimezone(timezone.utc)
+
+
+def _unwrap_db_payload(response: Any) -> Dict[str, Any]:
+    if hasattr(response, "get_json"):
+        try:
+            payload = response.get_json()
+        except Exception:
+            payload = {}
+    elif isinstance(response, dict):
+        payload = response
+    else:
+        payload = {}
+
+    if isinstance(payload, dict):
+        data = payload.get("data")
+        if isinstance(data, dict):
+            return data
+    return payload if isinstance(payload, dict) else {}
+
+
+def _handle_gmail_message(msg: Dict[str, Any]) -> Dict[str, Any]:
+    headers = {h.get("name", "").lower(): h.get("value", "") for h in msg.get("payload", {}).get("headers", [])}
+    subject = headers.get("subject", "")
+    message_id = msg.get("id")
+    normalized_id = _normalize_gmail_id(message_id)
+
+    content = extract_text_content(msg.get("payload", {}))
+    html_body = content.get("html") or ""
+    text_body = content.get("text") or ""
+
+    order_number = None
+    order_url = None
+    if html_body:
+        order_number, order_url = extract_order_number_and_url(html_body)
+    if not order_number:
+        order_number = extract_order_number(subject) or extract_order_number(text_body)
+
+    if order_number:
+        order_number = order_number.strip()
+
+    email_date = _parse_email_date(headers.get("date"))
+
+    invoice_id: Optional[str] = None
+    invoice_error: Optional[str] = None
+
+    if order_number:
+        gmail_url = f"https://mail.google.com/mail/u/0/#all/{message_id}"
+        urls_value = gmail_url
+        if order_url:
+            urls_value = f"{urls_value};{order_url}"
+
+        invoice_payload: Dict[str, Any] = {
+            "date": email_date,
+            "order_number": order_number,
+            "shop_name": "",  # TODO: derive a shop/sender name from the message metadata.
+            "urls": urls_value,
+            "subject": subject,
+            "html": html_body or text_body,
+            "notes": "",
+            "has_been_processed": False,
+            "snooze": datetime.now(timezone.utc),
+            "is_deleted": False,
+        }
+
+        engine = get_engine()
+        invoice_resp, invoice_status = update_db_row_by_dict(engine, "invoices", "new", invoice_payload, fuzzy=False)
+        if invoice_status >= 400:
+            payload = _unwrap_db_payload(invoice_resp)
+            try:
+                invoice_error = json.dumps(payload)
+            except TypeError:
+                invoice_error = str(payload)
+            log.error("Failed to insert invoice for Gmail message %s: %s", message_id, invoice_error)
+        else:
+            payload = _unwrap_db_payload(invoice_resp)
+            invoice_id = payload.get("id") if isinstance(payload, dict) else None
+
+    gmail_payload: Dict[str, Any] = {
+        "email_uuid": normalized_id or message_id,
+        "date_seen": email_date,
+        "url1": None,
+        "url2": None,
+    }
+    if invoice_id:
+        gmail_payload["invoice_id"] = invoice_id
+
+    engine = get_engine()
+    gmail_resp, gmail_status = update_db_row_by_dict(engine, "gmail_seen", "new", gmail_payload, fuzzy=False)
+    if gmail_status >= 400:
+        payload = _unwrap_db_payload(gmail_resp)
+        log.error("Failed to insert gmail_seen row for message %s: %s", message_id, payload)
+
+    status = "invoice_created" if invoice_id else ("invoice_failed" if invoice_error else "no_order_number")
+
+    return {
+        "message_id": message_id,
+        "normalized_id": normalized_id,
+        "order_number": order_number,
+        "invoice_id": invoice_id,
+        "email_date": email_date.isoformat(),
+        "invoice_error": invoice_error,
+        "gmail_status": gmail_status,
+        "status": status,
+    }
+
+def _ingest_invoice_file(file_storage: FileStorage) -> Dict[str, Any]:
+    """Prepare metadata for a single uploaded invoice/email file.
+
+    TODO: Parse MIME and HTML structures similar to backend/automation/gmail_proc.py.
+    TODO: Reuse backend/automation/order_num_extract.py heuristics to derive order identifiers.
+    TODO: Map parsed fields into the invoice tables defined in backend/schemas/schema.sql.
+    """
+    return {
+        "filename": file_storage.filename or "",
+        "status": "pending",
+        "notes": "TODO: implement invoice ingestion pipeline.",
+    }
+
+
+@bp.route("/checkemail", methods=["POST"])
+@login_required
+def check_email() -> Any:
+    log.info("Mailbox check requested")
+
+    try:
+        service = _build_gmail_service()
+    except Exception as exc:
+        log.exception("Unable to initialise Gmail client")
+        return jsonify({"ok": False, "error": "Failed to initialise Gmail client", "detail": str(exc)}), 500
+
+    lookback_days = _determine_lookback_days()
+    query = gmail_date_x_days_query(lookback_days)
+
+    try:
+        message_ids = list_message_ids(service, query)
+    except Exception as exc:  # pragma: no cover - network interaction
+        log.exception("Unable to list Gmail messages for query %s", query)
+        return jsonify({"ok": False, "error": "Failed to query Gmail", "detail": str(exc)}), 502
+
+    seen_ids = list(_fetch_seen_ids())
+    seen_normalized = {_normalize_gmail_id(value) for value in seen_ids if value}
+
+    new_ids: List[str] = []
+    for mid in message_ids:
+        normalized = _normalize_gmail_id(mid)
+        if mid in seen_ids or (normalized and normalized in seen_normalized):
+            continue
+        new_ids.append(mid)
+
+    processed: List[Dict[str, Any]] = []
+    for mid in new_ids:
+        try:
+            msg = get_full_message(service, mid)
+        except Exception as exc:  # pragma: no cover - network interaction
+            log.exception("Failed to fetch Gmail message %s", mid)
+            processed.append({"message_id": mid, "status": "fetch_error", "error": str(exc)})
+            continue
+
+        try:
+            result = _handle_gmail_message(msg)
+            processed.append(result)
+        except Exception as exc:
+            log.exception("Failed to process Gmail message %s", mid)
+            processed.append({"message_id": mid, "status": "processing_error", "error": str(exc)})
+
+    summary = {
+        "ok": True,
+        "queried_days": lookback_days,
+        "query": query,
+        "checked": len(message_ids),
+        "new_messages": len(new_ids),
+        "processed": processed,
+    }
+
+    return jsonify(summary)
+
+
+@bp.route("/invoiceupload", methods=["POST"])
+@login_required
+def invoice_upload() -> Any:
+    """Accept uploaded invoice files and process them like inbound emails.
+
+    TODO: Support bulk uploads by streaming each file into the same pipeline used for Gmail messages.
+    TODO: Capture missing metadata (sender, subject, timestamps) with sensible defaults when absent.
+    TODO: Persist invoice and attachment records according to backend/schemas/schema.sql.
+    """
+    files = request.files.getlist("files") or request.files.getlist("file")
+    if not files:
+        return jsonify({"error": "No invoice files provided."}), 400
+
+    processed: List[Dict[str, Any]] = []
+    for storage in files:
+        if not storage:
+            continue
+        processed.append(_ingest_invoice_file(storage))
+        # TODO: Persist each result just like a processed Gmail message would be saved.
+
+    return jsonify(
+        {
+            "ok": True,
+            "processed": processed,
+            "message": "Invoice upload accepted. TODO: persist invoices and metadata.",
+        }
+    )