--- conflicted
+++ resolved
@@ -1,243 +1,224 @@
-import os, json, time, base64, re
-from datetime import datetime, timedelta, timezone
-from typing import Dict, Any, List
-
-from googleapiclient.discovery import build
-from googleapiclient.errors import HttpError
-from google_auth_oauthlib.flow import InstalledAppFlow
-from google.auth.transport.requests import Request
-from google.oauth2.credentials import Credentials
-
-from seen import SeenManager
-
-from order_num_extract import extract_order_number, extract_order_number_and_url
-
-# ---- Config ----
-SCOPES = ["https://www.googleapis.com/auth/gmail.readonly"]  # use gmail.modify if you want to add labels, mark read, etc.
-POLL_SECONDS = 30
-ONLY_INBOX = True
-
-def gmail_service():
-    """Create an authenticated Gmail API client using OAuth on first run."""
-    creds = None
-    if os.path.exists("token.json"):
-        creds = Credentials.from_authorized_user_file("token.json", SCOPES)
-
-    if not creds or not creds.valid:
-        if creds and creds.expired and creds.refresh_token:
-            creds.refresh(Request())
-        else:
-            flow = InstalledAppFlow.from_client_secrets_file("credentials.json", SCOPES)
-            # Local web server flow—opens a browser on first run
-            creds = flow.run_local_server(port=0)
-        with open("token.json", "w") as f:
-            f.write(creds.to_json())
-
-    return build("gmail", "v1", credentials=creds)
-
-<<<<<<< HEAD
-def gmail_date_x_days_query(days: int) -> str:
-    """Build a Gmail query limited to ``days`` worth of history."""
-
-    try:
-        days_int = int(days)
-    except (TypeError, ValueError):
-        days_int = LOOKBACK_DAYS
-
-    if days_int <= 0:
-        days_int = LOOKBACK_DAYS
-
-    today_local = datetime.now().date()
-    after_date = (today_local - timedelta(days=days_int)).strftime("%Y/%m/%d")
-    parts: List[str] = []
-    if ONLY_INBOX:
-        parts.append("in:inbox")
-    parts.append(f"newer_than:{days_int}d")
-=======
-def gmail_date_7d_query() -> str:
-    return gmail_date_7d_query(7)
-
-def gmail_date_x_days_query(days:int) -> str:
-    """
-    Build a Gmail search query constrained to some number of days
-    We combine:
-      - in:inbox (optional)
-      - newer_than:xd (server-side relative)
-      - after:YYYY/MM/DD (explicit absolute date for extra safety)
-    """
-    today_local = datetime.now().date()
-    after_date = (today_local - timedelta(days=days)).strftime("%Y/%m/%d")
-    parts = []
-    if ONLY_INBOX:
-        parts.append("in:inbox")
-    parts.append(f"newer_than:{days}d")
->>>>>>> 12e7e9e6
-    parts.append(f"after:{after_date}")
-    return " ".join(parts)
-
-
-def gmail_date_7d_query() -> str:
-    """Backward-compatible helper that retains the historic 7-day behavior."""
-
-    return gmail_date_x_days_query(LOOKBACK_DAYS)
-
-def list_message_ids(svc, q: str, max_page=10) -> List[str]:
-    """List message IDs that match query; handles pagination."""
-    ids = []
-    req = svc.users().messages().list(userId="me", q=q, maxResults=100)
-    page_count = 0
-    while req is not None and page_count < max_page:
-        resp = req.execute()
-        ids.extend([m["id"] for m in resp.get("messages", [])])
-        req = svc.users().messages().list_next(previous_request=req, previous_response=resp)
-        page_count += 1
-    return ids
-
-def get_full_message(svc, msg_id: str) -> Dict[str, Any]:
-    return svc.users().messages().get(userId="me", id=msg_id, format="full").execute()
-
-def header_map(msg: Dict[str, Any]) -> Dict[str, str]:
-    headers = {h["name"].lower(): h["value"] for h in msg.get("payload", {}).get("headers", [])}
-    return headers
-
-def decode_part_body(part: Dict[str, Any]) -> str:
-    """Decode a single MIME part's body to UTF-8 text if present."""
-    data = part.get("body", {}).get("data")
-    if not data:
-        return ""
-    raw = base64.urlsafe_b64decode(data.encode("utf-8"))
-    try:
-        return raw.decode("utf-8", errors="replace")
-    except Exception:
-        return raw.decode("latin-1", errors="replace")
-
-def extract_text_content(payload: Dict[str, Any]) -> Dict[str, str]:
-    """
-    Pull out text/plain and text/html best-effort.
-    """
-    if not payload:
-        return {"text": "", "html": ""}
-
-    mime_type = payload.get("mimeType", "")
-    if mime_type.startswith("text/"):
-        body = decode_part_body(payload)
-        return {"text": body if mime_type == "text/plain" else "", "html": body if mime_type == "text/html" else ""}
-
-    text, html = "", ""
-    parts = payload.get("parts", []) or []
-    for p in parts:
-        mt = p.get("mimeType", "")
-        if mt == "text/plain" and not text:
-            text = decode_part_body(p)
-        elif mt == "text/html" and not html:
-            html = decode_part_body(p)
-        else:
-            # Some messages nest parts under parts
-            if "parts" in p:
-                nested = extract_text_content(p)
-                text = text or nested.get("text", "")
-                html = html or nested.get("html", "")
-    return {"text": text, "html": html}
-
-def gmail_view_urls_from_message(message_resource, account_index=0):
-    """
-    Given a Gmail API message resource (from users.messages.get(..., format='metadata' or 'full')),
-    return (search_url, direct_url) where either can be None.
-    account_index controls /u/N in the Gmail URL (default 0).
-    """
-    # 1) RFC 822 Message-Id header (most reliable)
-    rfc822_message_id = None
-    for h in message_resource.get("payload", {}).get("headers", []):
-        if h.get("name", "").lower() == "message-id":
-            rfc822_message_id = h.get("value")
-            break
-
-    base = f"https://mail.google.com/mail/u/{account_index}"
-    search_url = None
-    if rfc822_message_id:
-        # Gmail accepts with or without angle brackets; we’ll include them if present
-        # and URL-encode minimally by replacing spaces if any (rare).
-        search_query = f"rfc822msgid:{rfc822_message_id}"
-        search_url = f"{base}/#search/{search_query}"
-
-    # 2) Direct (undocumented) internal-ID link
-    gmail_id = message_resource.get("id")
-    direct_url = f"{base}/#all/{gmail_id}" if gmail_id else None
-
-    return search_url, direct_url
-
-def process_email(msg: Dict[str, Any]):
-    """
-    🔧 Your message handler.
-    Add your business logic here: parse, route, save, call webhooks, etc.
-    This demo just prints From/Subject and a short snippet.
-    """
-    h = header_map(msg)
-    subject = h.get("subject", "(no subject)")
-    sender = h.get("from", "(unknown)")
-    date = h.get("date", "")
-    content = extract_text_content(msg.get("payload", {}))
-    snippet = (content.get("text") or msg.get("snippet") or "").strip().replace("\n", " ")
-    if len(snippet) > 160:
-        snippet = snippet[:157] + "..."
-    print(f"📧  {subject}\n    From: {sender}\n    Date: {date}\n    {snippet}")
-    txt, url = extract_order_number_and_url(content.get("html"))
-    txt2 = extract_order_number(subject)
-    if not txt and txt2:
-        txt = txt2
-    if txt:
-        print(f"order str: \"{txt}\"")
-        if url:
-            print(f"url: \"{txt}\"")
-    print(f"\n")
-    return txt, url, subject
-
-def main():
-    svc = gmail_service()
-    seen = SeenManager()
-    seen.prune()
-    seen.load()
-    print("Gmail watcher running (last 7 days, INBOX). Ctrl+C to stop.\n")
-
-    try:
-        query = gmail_date_7d_query()
-        ids = list_message_ids(svc, query)
-        # Deduplicate and preserve stable ordering
-        new_ids = [mid for mid in ids if mid not in seen.get_set()]
-
-        if new_ids:
-            # Process newest first (optional: reverse)
-            with open("summary.txt", "w") as f:
-                for mid in new_ids:
-                    try:
-                        msg = get_full_message(svc, mid)
-                        # Notes about "mid" (message ID, "MESSAGE-ID" below)
-                        # https://mail.google.com/mail/u/0/#search/rfc822msgid:<MESSAGE-ID>
-                        # alternative: use msg.get to get the ID, use it as "GMAIL_MESSAGE_ID" below
-                        # https://mail.google.com/mail/u/0/#all/<GMAIL_MESSAGE_ID>
-                        txt, url, sub = process_email(msg)
-                        if txt:
-                            summary = sub + ", " + txt
-                            if url:
-                                summary += "," + url
-                            else:
-                                summary += ", NONE"
-                            email_url_search, email_url_direct = gmail_view_urls_from_message(msg)
-                            summary += " , " + email_url_search
-                            summary += " , " + email_url_direct
-                            summary += "\n"
-                            f.write(summary)
-                            f.flush()
-                        seen.add(mid)
-                    except HttpError as e:
-                        # Rate limits or transient errors—log and keep going
-                        print(f"⚠️  Error reading {mid}: {e}")
-            seen.save()
-
-    except KeyboardInterrupt:
-        print("\nExiting by user request.")
-    except Exception as e:
-        print(f"⚠️ fatal error: {e}")
-
-if __name__ == "__main__":
-    main()
+import os, json, time, base64, re
+from datetime import datetime, timedelta, timezone
+from typing import Dict, Any, List
+
+from googleapiclient.discovery import build
+from googleapiclient.errors import HttpError
+from google_auth_oauthlib.flow import InstalledAppFlow
+from google.auth.transport.requests import Request
+from google.oauth2.credentials import Credentials
+
+from seen import SeenManager
+
+from order_num_extract import extract_order_number, extract_order_number_and_url
+
+# ---- Config ----
+SCOPES = ["https://www.googleapis.com/auth/gmail.readonly"]  # use gmail.modify if you want to add labels, mark read, etc.
+POLL_SECONDS = 30
+ONLY_INBOX = True
+
+def gmail_service():
+    """Create an authenticated Gmail API client using OAuth on first run."""
+    creds = None
+    if os.path.exists("token.json"):
+        creds = Credentials.from_authorized_user_file("token.json", SCOPES)
+
+    if not creds or not creds.valid:
+        if creds and creds.expired and creds.refresh_token:
+            creds.refresh(Request())
+        else:
+            flow = InstalledAppFlow.from_client_secrets_file("credentials.json", SCOPES)
+            # Local web server flow—opens a browser on first run
+            creds = flow.run_local_server(port=0)
+        with open("token.json", "w") as f:
+            f.write(creds.to_json())
+
+    return build("gmail", "v1", credentials=creds)
+
+
+def gmail_date_7d_query() -> str:
+    return gmail_date_7d_query(7)
+
+def gmail_date_x_days_query(days:int) -> str:
+    """
+    Build a Gmail search query constrained to some number of days
+    We combine:
+      - in:inbox (optional)
+      - newer_than:xd (server-side relative)
+      - after:YYYY/MM/DD (explicit absolute date for extra safety)
+    """
+    today_local = datetime.now().date()
+    after_date = (today_local - timedelta(days=days)).strftime("%Y/%m/%d")
+    parts = []
+    if ONLY_INBOX:
+        parts.append("in:inbox")
+    parts.append(f"newer_than:{days}d")
+    parts.append(f"after:{after_date}")
+    return " ".join(parts)
+
+
+def gmail_date_7d_query() -> str:
+    """Backward-compatible helper that retains the historic 7-day behavior."""
+
+    return gmail_date_x_days_query(LOOKBACK_DAYS)
+
+def list_message_ids(svc, q: str, max_page=10) -> List[str]:
+    """List message IDs that match query; handles pagination."""
+    ids = []
+    req = svc.users().messages().list(userId="me", q=q, maxResults=100)
+    page_count = 0
+    while req is not None and page_count < max_page:
+        resp = req.execute()
+        ids.extend([m["id"] for m in resp.get("messages", [])])
+        req = svc.users().messages().list_next(previous_request=req, previous_response=resp)
+        page_count += 1
+    return ids
+
+def get_full_message(svc, msg_id: str) -> Dict[str, Any]:
+    return svc.users().messages().get(userId="me", id=msg_id, format="full").execute()
+
+def header_map(msg: Dict[str, Any]) -> Dict[str, str]:
+    headers = {h["name"].lower(): h["value"] for h in msg.get("payload", {}).get("headers", [])}
+    return headers
+
+def decode_part_body(part: Dict[str, Any]) -> str:
+    """Decode a single MIME part's body to UTF-8 text if present."""
+    data = part.get("body", {}).get("data")
+    if not data:
+        return ""
+    raw = base64.urlsafe_b64decode(data.encode("utf-8"))
+    try:
+        return raw.decode("utf-8", errors="replace")
+    except Exception:
+        return raw.decode("latin-1", errors="replace")
+
+def extract_text_content(payload: Dict[str, Any]) -> Dict[str, str]:
+    """
+    Pull out text/plain and text/html best-effort.
+    """
+    if not payload:
+        return {"text": "", "html": ""}
+
+    mime_type = payload.get("mimeType", "")
+    if mime_type.startswith("text/"):
+        body = decode_part_body(payload)
+        return {"text": body if mime_type == "text/plain" else "", "html": body if mime_type == "text/html" else ""}
+
+    text, html = "", ""
+    parts = payload.get("parts", []) or []
+    for p in parts:
+        mt = p.get("mimeType", "")
+        if mt == "text/plain" and not text:
+            text = decode_part_body(p)
+        elif mt == "text/html" and not html:
+            html = decode_part_body(p)
+        else:
+            # Some messages nest parts under parts
+            if "parts" in p:
+                nested = extract_text_content(p)
+                text = text or nested.get("text", "")
+                html = html or nested.get("html", "")
+    return {"text": text, "html": html}
+
+def gmail_view_urls_from_message(message_resource, account_index=0):
+    """
+    Given a Gmail API message resource (from users.messages.get(..., format='metadata' or 'full')),
+    return (search_url, direct_url) where either can be None.
+    account_index controls /u/N in the Gmail URL (default 0).
+    """
+    # 1) RFC 822 Message-Id header (most reliable)
+    rfc822_message_id = None
+    for h in message_resource.get("payload", {}).get("headers", []):
+        if h.get("name", "").lower() == "message-id":
+            rfc822_message_id = h.get("value")
+            break
+
+    base = f"https://mail.google.com/mail/u/{account_index}"
+    search_url = None
+    if rfc822_message_id:
+        # Gmail accepts with or without angle brackets; we’ll include them if present
+        # and URL-encode minimally by replacing spaces if any (rare).
+        search_query = f"rfc822msgid:{rfc822_message_id}"
+        search_url = f"{base}/#search/{search_query}"
+
+    # 2) Direct (undocumented) internal-ID link
+    gmail_id = message_resource.get("id")
+    direct_url = f"{base}/#all/{gmail_id}" if gmail_id else None
+
+    return search_url, direct_url
+
+def process_email(msg: Dict[str, Any]):
+    """
+    🔧 Your message handler.
+    Add your business logic here: parse, route, save, call webhooks, etc.
+    This demo just prints From/Subject and a short snippet.
+    """
+    h = header_map(msg)
+    subject = h.get("subject", "(no subject)")
+    sender = h.get("from", "(unknown)")
+    date = h.get("date", "")
+    content = extract_text_content(msg.get("payload", {}))
+    snippet = (content.get("text") or msg.get("snippet") or "").strip().replace("\n", " ")
+    if len(snippet) > 160:
+        snippet = snippet[:157] + "..."
+    print(f"📧  {subject}\n    From: {sender}\n    Date: {date}\n    {snippet}")
+    txt, url = extract_order_number_and_url(content.get("html"))
+    txt2 = extract_order_number(subject)
+    if not txt and txt2:
+        txt = txt2
+    if txt:
+        print(f"order str: \"{txt}\"")
+        if url:
+            print(f"url: \"{txt}\"")
+    print(f"\n")
+    return txt, url, subject
+
+def main():
+    svc = gmail_service()
+    seen = SeenManager()
+    seen.prune()
+    seen.load()
+    print("Gmail watcher running (last 7 days, INBOX). Ctrl+C to stop.\n")
+
+    try:
+        query = gmail_date_7d_query()
+        ids = list_message_ids(svc, query)
+        # Deduplicate and preserve stable ordering
+        new_ids = [mid for mid in ids if mid not in seen.get_set()]
+
+        if new_ids:
+            # Process newest first (optional: reverse)
+            with open("summary.txt", "w") as f:
+                for mid in new_ids:
+                    try:
+                        msg = get_full_message(svc, mid)
+                        # Notes about "mid" (message ID, "MESSAGE-ID" below)
+                        # https://mail.google.com/mail/u/0/#search/rfc822msgid:<MESSAGE-ID>
+                        # alternative: use msg.get to get the ID, use it as "GMAIL_MESSAGE_ID" below
+                        # https://mail.google.com/mail/u/0/#all/<GMAIL_MESSAGE_ID>
+                        txt, url, sub = process_email(msg)
+                        if txt:
+                            summary = sub + ", " + txt
+                            if url:
+                                summary += "," + url
+                            else:
+                                summary += ", NONE"
+                            email_url_search, email_url_direct = gmail_view_urls_from_message(msg)
+                            summary += " , " + email_url_search
+                            summary += " , " + email_url_direct
+                            summary += "\n"
+                            f.write(summary)
+                            f.flush()
+                        seen.add(mid)
+                    except HttpError as e:
+                        # Rate limits or transient errors—log and keep going
+                        print(f"⚠️  Error reading {mid}: {e}")
+            seen.save()
+
+    except KeyboardInterrupt:
+        print("\nExiting by user request.")
+    except Exception as e:
+        print(f"⚠️ fatal error: {e}")
+
+if __name__ == "__main__":
+    main()